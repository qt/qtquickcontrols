TEMPLATE = subdirs
<<<<<<< HEAD
SUBDIRS =   components \
            qmldesktopviewer
=======
SUBDIRS = components src
>>>>>>> db5fe35d
<|MERGE_RESOLUTION|>--- conflicted
+++ resolved
@@ -1,7 +1,2 @@
 TEMPLATE = subdirs
-<<<<<<< HEAD
-SUBDIRS =   components \
-            qmldesktopviewer
-=======
-SUBDIRS = components src
->>>>>>> db5fe35d
+SUBDIRS = components src qmldesktopviewer