/****************************************************************************
**
** Copyright (C) 2012 Nokia Corporation and/or its subsidiary(-ies).
** All rights reserved.
** Contact: Nokia Corporation (qt-info@nokia.com)
**
** This file is part of the Qt Components project.
**
** $QT_BEGIN_LICENSE:BSD$
** You may use this file under the terms of the BSD license as follows:
**
** "Redistribution and use in source and binary forms, with or without
** modification, are permitted provided that the following conditions are
** met:
**   * Redistributions of source code must retain the above copyright
**     notice, this list of conditions and the following disclaimer.
**   * Redistributions in binary form must reproduce the above copyright
**     notice, this list of conditions and the following disclaimer in
**     the documentation and/or other materials provided with the
**     distribution.
**   * Neither the name of Nokia Corporation and its Subsidiary(-ies) nor
**     the names of its contributors may be used to endorse or promote
**     products derived from this software without specific prior written
**     permission.
**
** THIS SOFTWARE IS PROVIDED BY THE COPYRIGHT HOLDERS AND CONTRIBUTORS
** "AS IS" AND ANY EXPRESS OR IMPLIED WARRANTIES, INCLUDING, BUT NOT
** LIMITED TO, THE IMPLIED WARRANTIES OF MERCHANTABILITY AND FITNESS FOR
** A PARTICULAR PURPOSE ARE DISCLAIMED. IN NO EVENT SHALL THE COPYRIGHT
** OWNER OR CONTRIBUTORS BE LIABLE FOR ANY DIRECT, INDIRECT, INCIDENTAL,
** SPECIAL, EXEMPLARY, OR CONSEQUENTIAL DAMAGES (INCLUDING, BUT NOT
** LIMITED TO, PROCUREMENT OF SUBSTITUTE GOODS OR SERVICES; LOSS OF USE,
** DATA, OR PROFITS; OR BUSINESS INTERRUPTION) HOWEVER CAUSED AND ON ANY
** THEORY OF LIABILITY, WHETHER IN CONTRACT, STRICT LIABILITY, OR TORT
** (INCLUDING NEGLIGENCE OR OTHERWISE) ARISING IN ANY WAY OUT OF THE USE
** OF THIS SOFTWARE, EVEN IF ADVISED OF THE POSSIBILITY OF SUCH DAMAGE."
** $QT_END_LICENSE$
**
****************************************************************************/

#ifndef QTOPLEVELWINDOW_H
#define QTOPLEVELWINDOW_H

#include <QtCore/qglobal.h>

#include <QMainWindow>
#include <QtQuick/QQuickView>

#include <QWindowStateChangeEvent>
#include <QDebug>

// Qt 4, QtQuick1 : QTopLevelWindow is a QMainWindow with a QDeclarativeView centerWidget
// Qt 5, QtQuick2 : QTopLevelWindow is a QQuickView.
class QMenuBar;
class QTopLevelWindow : public QQuickView {
    Q_OBJECT
public:
    QTopLevelWindow();
    ~QTopLevelWindow();

    QQuickView * view() { return this; }
    QMenuBar *menuBar();
    void registerChildWindow(QTopLevelWindow* child);
    void hideChildWindows();
    void initPosition();
    void setWindowFlags(Qt::WindowFlags type);

    void center();
    void move(int x, int y);
    void move(const QPoint &);


Q_SIGNALS:
    void visibilityChanged();
    void windowStateChanged();

private:
<<<<<<< HEAD
    QDeclarativeView *_view;
=======
    QMenuBar *_menuBar;
>>>>>>> 1606a5a4
    bool _positionIsDefined;

};

#endif // QTOPLEVELWINDOW_H<|MERGE_RESOLUTION|>--- conflicted
+++ resolved
@@ -75,11 +75,7 @@
     void windowStateChanged();
 
 private:
-<<<<<<< HEAD
-    QDeclarativeView *_view;
-=======
     QMenuBar *_menuBar;
->>>>>>> 1606a5a4
     bool _positionIsDefined;
 
 };
