--- conflicted
+++ resolved
@@ -55,13 +55,6 @@
 #ifdef Q_OS_MAC
 #include <Carbon/Carbon.h>
 
-<<<<<<< HEAD
-#if QT_VERSION <= 0x050000
-extern CGContextRef qt_mac_cg_context(const QPaintDevice *); //qpaintdevice_mac.cpp
-#endif
-
-=======
->>>>>>> 1606a5a4
 static inline HIRect qt_hirectForQRect(const QRect &convertRect, const QRect &rect = QRect())
 {
     return CGRectMake(convertRect.x() + rect.x(), convertRect.y() + rect.y(),
@@ -639,7 +632,7 @@
 {
 
     if (metric == "scrollbarExtent")
-        return qApp->style()->pixelMetric(QStyle::PM_ScrollBarExtent, 0, widget());
+        return qApp->style()->pixelMetric(QStyle::PM_ScrollBarExtent, 0, widget()) + 1;
     else if (metric == "defaultframewidth")
         return qApp->style()->pixelMetric(QStyle::PM_DefaultFrameWidth, 0, widget());
     else if (metric == "taboverlap")
