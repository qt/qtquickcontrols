/****************************************************************************
**
** Copyright (C) 2013 Digia Plc and/or its subsidiary(-ies).
** Contact: http://www.qt-project.org/legal
**
** This file is part of the Qt Quick Layouts module of the Qt Toolkit.
**
** $QT_BEGIN_LICENSE:LGPL$
** Commercial License Usage
** Licensees holding valid commercial Qt licenses may use this file in
** accordance with the commercial license agreement provided with the
** Software or, alternatively, in accordance with the terms contained in
** a written agreement between you and Digia.  For licensing terms and
** conditions see http://qt.digia.com/licensing.  For further information
** use the contact form at http://qt.digia.com/contact-us.
**
** GNU Lesser General Public License Usage
** Alternatively, this file may be used under the terms of the GNU Lesser
** General Public License version 2.1 as published by the Free Software
** Foundation and appearing in the file LICENSE.LGPL included in the
** packaging of this file.  Please review the following information to
** ensure the GNU Lesser General Public License version 2.1 requirements
** will be met: http://www.gnu.org/licenses/old-licenses/lgpl-2.1.html.
**
** In addition, as a special exception, Digia gives you certain additional
** rights.  These rights are described in the Digia Qt LGPL Exception
** version 1.1, included in the file LGPL_EXCEPTION.txt in this package.
**
** GNU General Public License Usage
** Alternatively, this file may be used under the terms of the GNU
** General Public License version 3.0 as published by the Free Software
** Foundation and appearing in the file LICENSE.GPL included in the
** packaging of this file.  Please review the following information to
** ensure the GNU General Public License version 3.0 requirements will be
** met: http://www.gnu.org/copyleft/gpl.html.
**
**
** $QT_END_LICENSE$
**
****************************************************************************/

#include "qquicklinearlayout_p.h"
#include "qquickgridlayoutengine_p.h"
#include "qquicklayoutstyleinfo_p.h"
#include <QtCore/qnumeric.h>
#include "qdebug.h"
#include <limits>

/*!
    \qmltype RowLayout
    \instantiates QQuickRowLayout
    \inherits Item
    \inqmlmodule QtQuick.Layouts
    \ingroup layouts
    \brief Identical to \l GridLayout, but having only one row.

    It is available as a convenience for developers, as it offers a cleaner API.

    Items in a RowLayout support these attached properties:
    \list
        \li \l{Layout::minimumWidth}{Layout.minimumWidth}
        \li \l{Layout::minimumHeight}{Layout.minimumHeight}
        \li \l{Layout::preferredWidth}{Layout.preferredWidth}
        \li \l{Layout::preferredHeight}{Layout.preferredHeight}
        \li \l{Layout::maximumWidth}{Layout.maximumWidth}
        \li \l{Layout::maximumHeight}{Layout.maximumHeight}
        \li \l{Layout::fillWidth}{Layout.fillWidth}
        \li \l{Layout::fillHeight}{Layout.fillHeight}
        \li \l{Layout::alignment}{Layout.alignment}
    \endlist

    Read more about attached properties \l{QML Object Attributes}{here}.
    \sa ColumnLayout
    \sa GridLayout
    \sa Row
*/

/*!
    \qmltype ColumnLayout
    \instantiates QQuickColumnLayout
    \inherits Item
    \inqmlmodule QtQuick.Layouts
    \ingroup layouts
    \brief Identical to \l GridLayout, but having only one column.

    It is available as a convenience for developers, as it offers a cleaner API.

    Items in a ColumnLayout support these attached properties:
    \list
        \li \l{Layout::minimumWidth}{Layout.minimumWidth}
        \li \l{Layout::minimumHeight}{Layout.minimumHeight}
        \li \l{Layout::preferredWidth}{Layout.preferredWidth}
        \li \l{Layout::preferredHeight}{Layout.preferredHeight}
        \li \l{Layout::maximumWidth}{Layout.maximumWidth}
        \li \l{Layout::maximumHeight}{Layout.maximumHeight}
        \li \l{Layout::fillWidth}{Layout.fillWidth}
        \li \l{Layout::fillHeight}{Layout.fillHeight}
        \li \l{Layout::alignment}{Layout.alignment}
    \endlist

    Read more about attached properties \l{QML Object Attributes}{here}.

    \sa RowLayout
    \sa GridLayout
    \sa Column
*/


/*!
    \qmltype GridLayout
    \instantiates QQuickGridLayout
    \inherits Item
    \inqmlmodule QtQuick.Layouts
    \ingroup layouts
    \brief Provides a way of dynamically arranging items in a grid.

    If the GridLayout is resized, all items in the layout will be rearranged. It is similar
    to the widget-based QGridLayout. All visible children of the GridLayout element will belong to
    the layout. If you want a layout with just one row or one column, you can use the
    \l RowLayout or \l ColumnLayout. These offer a bit more convenient API, and improve
    readability.

    By default items will be arranged according to the \l flow property. The default value of
    the \l flow property is \c GridLayout.LeftToRight.

    If the \l columns property is specified, it will be treated as a maximum limit of how many
    columns the layout can have, before the auto-positioning wraps back to the beginning of the
    next row. The \l columns property is only used when \l flow is  \c GridLayout.LeftToRight.

    \code
        GridLayout {
            id: grid
            columns: 3
            Text { text: "Three" }
            Text { text: "words" }
            Text { text: "in" }
            Text { text: "a" }
            Text { text: "row" }
        }
    \endcode

    The \l rows property works in a similar way, but items are auto-positioned vertically. The \l
    rows property is only used when \l flow is \c GridLayout.TopToBottom.

    You can specify which cell you want an item to occupy by setting the
    \l{Layout::row}{Layout.row} and \l{Layout::column}{Layout.column} properties. You can also
    specify the row span or column span by setting the \l{Layout::rowSpan}{Layout.rowSpan} or
    \l{Layout::columnSpan}{Layout.columnSpan} properties.


    Items in a GridLayout support these attached properties:
    \list
        \li \l{Layout::row}{Layout.row}
        \li \l{Layout::column}{Layout.column}
        \li \l{Layout::rowSpan}{Layout.rowSpan}
        \li \l{Layout::columnSpan}{Layout.columnSpan}
        \li \l{Layout::minimumWidth}{Layout.minimumWidth}
        \li \l{Layout::minimumHeight}{Layout.minimumHeight}
        \li \l{Layout::preferredWidth}{Layout.preferredWidth}
        \li \l{Layout::preferredHeight}{Layout.preferredHeight}
        \li \l{Layout::maximumWidth}{Layout.maximumWidth}
        \li \l{Layout::maximumHeight}{Layout.maximumHeight}
        \li \l{Layout::fillWidth}{Layout.fillWidth}
        \li \l{Layout::fillHeight}{Layout.fillHeight}
        \li \l{Layout::alignment}{Layout.alignment}
    \endlist

    Read more about attached properties \l{QML Object Attributes}{here}.

    \sa RowLayout
    \sa ColumnLayout
    \sa Grid
*/



QT_BEGIN_NAMESPACE

QQuickGridLayoutBase::QQuickGridLayoutBase(QQuickGridLayoutBasePrivate &dd,
                                           Qt::Orientation orientation,
                                           QQuickItem *parent /*= 0*/)
    : QQuickLayout(dd, parent)
{
    Q_D(QQuickGridLayoutBase);
    d->orientation = orientation;
    d->styleInfo = new QQuickLayoutStyleInfo;
}

Qt::Orientation QQuickGridLayoutBase::orientation() const
{
    Q_D(const QQuickGridLayoutBase);
    return d->orientation;
}

void QQuickGridLayoutBase::setOrientation(Qt::Orientation orientation)
{
    Q_D(QQuickGridLayoutBase);
    if (d->orientation == orientation)
        return;

    d->orientation = orientation;
    invalidate();
}

QSizeF QQuickGridLayoutBase::sizeHint(Qt::SizeHint whichSizeHint) const
{
    Q_D(const QQuickGridLayoutBase);
    return d->engine.sizeHint(whichSizeHint, QSizeF(), d->styleInfo);
}

/*!
    \qmlproperty enumeration GridLayout::layoutDirection
    \since QtQuick.Layouts 1.1

    This property holds the layout direction of the grid layout - it controls whether items are
    laid out from left ro right or right to left. If \c Qt.RightToLeft is specified,
    left-aligned items will be right-aligned and right-aligned items will be left-aligned.

    Possible values:

    \list
    \li Qt.LeftToRight (default) - Items are laid out from left to right.
    \li Qt.RightToLeft - Items are laid out from right to left
    \endlist

    \sa RowLayout::layoutDirection, ColumnLayout::layoutDirection
*/
Qt::LayoutDirection QQuickGridLayoutBase::layoutDirection() const
{
    Q_D(const QQuickGridLayoutBase);
    return d->m_layoutDirection;
}

void QQuickGridLayoutBase::setLayoutDirection(Qt::LayoutDirection dir)
{
    Q_D(QQuickGridLayoutBase);
    d->m_layoutDirection = dir;
    invalidate();
}

Qt::LayoutDirection QQuickGridLayoutBase::effectiveLayoutDirection() const
{
    Q_D(const QQuickGridLayoutBase);
    return !d->effectiveLayoutMirror == (layoutDirection() == Qt::LeftToRight)
                                      ? Qt::LeftToRight : Qt::RightToLeft;
}

void QQuickGridLayoutBase::setAlignment(QQuickItem *item, Qt::Alignment alignment)
{
    Q_D(QQuickGridLayoutBase);
    d->engine.setAlignment(item, alignment);
}

QQuickGridLayoutBase::~QQuickGridLayoutBase()
{
    Q_D(QQuickGridLayoutBase);
    d->m_isReady = false;

    /* Avoid messy deconstruction, should give:
        * Faster deconstruction
        * Less risk of signals reaching already deleted objects
    */
    for (int i = 0; i < itemCount(); ++i) {
        QQuickItem *item = itemAt(i);
        QObject::disconnect(item, SIGNAL(destroyed()), this, SLOT(onItemDestroyed()));
        QObject::disconnect(item, SIGNAL(visibleChanged()), this, SLOT(onItemVisibleChanged()));
        QObject::disconnect(item, SIGNAL(implicitWidthChanged()), this, SLOT(invalidateSenderItem()));
        QObject::disconnect(item, SIGNAL(implicitHeightChanged()), this, SLOT(invalidateSenderItem()));
    }
    delete d->styleInfo;
}

void QQuickGridLayoutBase::componentComplete()
{
    Q_D(QQuickGridLayoutBase);
    quickLayoutDebug() << objectName() << "QQuickGridLayoutBase::componentComplete()" << parent();
    d->m_disableRearrange = true;
    QQuickLayout::componentComplete();    // will call our geometryChange(), (where isComponentComplete() == true)
    d->m_isReady = true;
    d->m_disableRearrange = false;
    updateLayoutItems();

    QQuickItem *par = parentItem();
    if (qobject_cast<QQuickLayout*>(par))
        return;
    rearrange(QSizeF(width(), height()));
}

/*
  Invalidation happens like this as a reaction to that a size hint changes on an item "a":

  Suppose we have the following Qml document:
    RowLayout {
        id: l1
        RowLayout {
            id: l2
            Item {
                id: a
            }
            Item {
                id: b
            }
        }
    }

  1.    l2->invalidateChildItem(a) is called on l2, where item refers to "a".
        (this will dirty the cached size hints of item "a")
  2.    l2->invalidate() is called
        this will :
            i)  invalidate the layout engine
            ii) dirty the cached size hints of item "l2" (by calling parentLayout()->invalidateChildItem

 */
/*!
   \internal

    Invalidates \a childItem and this layout.
    After a call to invalidate, the next call to retrieve e.g. sizeHint will be up-to date.
    This function will also call QQuickLayout::invalidate(0), to ensure that the parent layout
    is invalidated.
 */
void QQuickGridLayoutBase::invalidate(QQuickItem *childItem)
{
    Q_D(QQuickGridLayoutBase);
    if (!isReady())
        return;
    quickLayoutDebug() << "QQuickGridLayoutBase::invalidate()";

    if (childItem) {
        if (QQuickGridLayoutItem *layoutItem = d->engine.findLayoutItem(childItem))
            layoutItem->invalidate();
        if (d->m_ignoredItems.contains(childItem)) {
            updateLayoutItems();
            return;
        }
    }
    // invalidate engine
    d->engine.invalidate();

    QQuickLayout::invalidate(this);

    QQuickLayoutAttached *info = attachedLayoutObject(this);

    const QSizeF min = sizeHint(Qt::MinimumSize);
    const QSizeF pref = sizeHint(Qt::PreferredSize);
    const QSizeF max = sizeHint(Qt::MaximumSize);

    const bool old = info->setChangesNotificationEnabled(false);
    info->setMinimumImplicitSize(min);
    info->setMaximumImplicitSize(max);
    info->setChangesNotificationEnabled(old);
    if (pref.width() == implicitWidth() && pref.height() == implicitHeight()) {
        // In case setImplicitSize does not emit implicit{Width|Height}Changed
        if (QQuickLayout *parentLayout = qobject_cast<QQuickLayout *>(parentItem()))
            parentLayout->invalidate(this);
    } else {
        setImplicitSize(pref.width(), pref.height());
    }
}

void QQuickGridLayoutBase::updateLayoutItems()
{
    Q_D(QQuickGridLayoutBase);
    if (!isReady() || !isVisible())
        return;
    quickLayoutDebug() << "QQuickGridLayoutBase::updateLayoutItems";
    d->engine.deleteItems();
    insertLayoutItems();

    invalidate();
    quickLayoutDebug() << "QQuickGridLayoutBase::updateLayoutItems LEAVING";
}

QQuickItem *QQuickGridLayoutBase::itemAt(int index) const
{
    Q_D(const QQuickGridLayoutBase);
    return static_cast<QQuickGridLayoutItem*>(d->engine.itemAt(index))->layoutItem();
}

int QQuickGridLayoutBase::itemCount() const
{
    Q_D(const QQuickGridLayoutBase);
    return d->engine.itemCount();
}

void QQuickGridLayoutBase::itemChange(ItemChange change, const ItemChangeData &value)
{
    if (change == ItemChildAddedChange) {
        quickLayoutDebug() << "ItemChildAddedChange";
        QQuickItem *item = value.item;
        QObject::connect(item, SIGNAL(destroyed()), this, SLOT(onItemDestroyed()));
        QObject::connect(item, SIGNAL(visibleChanged()), this, SLOT(onItemVisibleChanged()));
        QObject::connect(item, SIGNAL(implicitWidthChanged()), this, SLOT(invalidateSenderItem()));
        QObject::connect(item, SIGNAL(implicitHeightChanged()), this, SLOT(invalidateSenderItem()));
        QObject::connect(item, SIGNAL(baselineOffsetChanged(qreal)), this, SLOT(invalidateSenderItem()));

        if (isReady() && isVisible())
            updateLayoutItems();
    } else if (change == ItemChildRemovedChange) {
        quickLayoutDebug() << "ItemChildRemovedChange";
        QQuickItem *item = value.item;
        QObject::disconnect(item, SIGNAL(destroyed()), this, SLOT(onItemDestroyed()));
        QObject::disconnect(item, SIGNAL(visibleChanged()), this, SLOT(onItemVisibleChanged()));
        QObject::disconnect(item, SIGNAL(implicitWidthChanged()), this, SLOT(invalidateSenderItem()));
        QObject::disconnect(item, SIGNAL(implicitHeightChanged()), this, SLOT(invalidateSenderItem()));
        QObject::disconnect(item, SIGNAL(baselineOffsetChanged(qreal)), this, SLOT(invalidateSenderItem()));
        if (isReady() && isVisible())
            updateLayoutItems();
    }

    QQuickLayout::itemChange(change, value);
}

void QQuickGridLayoutBase::geometryChanged(const QRectF &newGeometry, const QRectF &oldGeometry)
{
    Q_D(QQuickGridLayoutBase);
    QQuickLayout::geometryChanged(newGeometry, oldGeometry);
    if (d->m_disableRearrange || !isReady() || !newGeometry.isValid())
        return;
    quickLayoutDebug() << "QQuickGridLayoutBase::geometryChanged" << newGeometry << oldGeometry;
    rearrange(newGeometry.size());
}

void QQuickGridLayoutBase::removeGridItem(QGridLayoutItem *gridItem)
{
    Q_D(QQuickGridLayoutBase);
    const int index = gridItem->firstRow(d->orientation);
    d->engine.removeItem(gridItem);
    d->engine.removeRows(index, 1, d->orientation);
}

bool QQuickGridLayoutBase::isReady() const
{
    return d_func()->m_isReady;
}

void QQuickGridLayoutBase::removeLayoutItem(QQuickItem *item)
{
    Q_D(QQuickGridLayoutBase);
    quickLayoutDebug() << "QQuickGridLayoutBase::removeLayoutItem";
    if (QQuickGridLayoutItem *gridItem = d->engine.findLayoutItem(item)) {
        removeGridItem(gridItem);
        delete gridItem;
        invalidate();
    }
}

void QQuickGridLayoutBase::onItemVisibleChanged()
{
    if (!isReady())
        return;
    quickLayoutDebug() << "QQuickGridLayoutBase::onItemVisibleChanged";
    updateLayoutItems();
}

void QQuickGridLayoutBase::onItemDestroyed()
{
    if (!isReady())
        return;
    Q_D(QQuickGridLayoutBase);
    quickLayoutDebug() << "QQuickGridLayoutBase::onItemDestroyed";
    QQuickItem *inDestruction = static_cast<QQuickItem *>(sender());
    if (QQuickGridLayoutItem *gridItem = d->engine.findLayoutItem(inDestruction)) {
        removeGridItem(gridItem);
        delete gridItem;
        invalidate();
    }
}

void QQuickGridLayoutBase::invalidateSenderItem()
{
    if (!isReady())
        return;
    QQuickItem *item = static_cast<QQuickItem *>(sender());
    Q_ASSERT(item);
    invalidate(item);
}

void QQuickGridLayoutBase::rearrange(const QSizeF &size)
{
    Q_D(QQuickGridLayoutBase);
    if (!isReady())
        return;

    quickLayoutDebug() << objectName() << "QQuickGridLayoutBase::rearrange()" << size;
    Qt::LayoutDirection visualDir = effectiveLayoutDirection();
    d->engine.setVisualDirection(visualDir);

    /*
    qreal left, top, right, bottom;
    left = top = right = bottom = 0;                    // ### support for margins?
    if (visualDir == Qt::RightToLeft)
        qSwap(left, right);
    */

<<<<<<< HEAD
    d->engine.setGeometries(QRectF(QPointF(0,0), size), d->styleInfo);
=======
    // Set m_dirty to false in case size hint changes during arrangement.
    // This could happen if there is a binding like implicitWidth: height
    QQuickLayout::rearrange(size);
    d->engine.setGeometries(QRectF(QPointF(0,0), size));
>>>>>>> 1c54d411

}

bool QQuickGridLayoutBase::shouldIgnoreItem(QQuickItem *child, QQuickLayoutAttached *&info, QSizeF *sizeHints)
{
    Q_D(QQuickGridLayoutBase);
    bool ignoreItem = true;
    if (child->isVisible()) {
        QQuickGridLayoutItem::effectiveSizeHints_helper(child, sizeHints, &info, true);
        QSizeF effectiveMaxSize = sizeHints[Qt::MaximumSize];
        if (!effectiveMaxSize.isNull()) {
            QSizeF &prefS = sizeHints[Qt::PreferredSize];
            if (QQuickGridLayoutItem::effectiveSizePolicy_helper(child, Qt::Horizontal, info) == QLayoutPolicy::Fixed)
                effectiveMaxSize.setWidth(prefS.width());
            if (QQuickGridLayoutItem::effectiveSizePolicy_helper(child, Qt::Vertical, info) == QLayoutPolicy::Fixed)
                effectiveMaxSize.setHeight(prefS.height());
        }
        ignoreItem = effectiveMaxSize.isNull();
    }

    if (ignoreItem)
        d->m_ignoredItems << child;
    return ignoreItem;
}

/**********************************
 **
 ** QQuickGridLayout
 **
 **/
QQuickGridLayout::QQuickGridLayout(QQuickItem *parent /* = 0*/)
    : QQuickGridLayoutBase(*new QQuickGridLayoutPrivate, Qt::Horizontal, parent)
{
}

/*!
    \qmlproperty real GridLayout::columnSpacing

    This property holds the spacing between each column.
    The default value is \c 5.
*/
qreal QQuickGridLayout::columnSpacing() const
{
    Q_D(const QQuickGridLayout);
    return d->engine.spacing(Qt::Horizontal, d->styleInfo);
}

void QQuickGridLayout::setColumnSpacing(qreal spacing)
{
    Q_D(QQuickGridLayout);
    if (qIsNaN(spacing) || columnSpacing() == spacing)
        return;

    d->engine.setSpacing(spacing, Qt::Horizontal);
    invalidate();
}

/*!
    \qmlproperty real GridLayout::rowSpacing

    This property holds the spacing between each row.
    The default value is \c 5.
*/
qreal QQuickGridLayout::rowSpacing() const
{
    Q_D(const QQuickGridLayout);
    return d->engine.spacing(Qt::Vertical, d->styleInfo);
}

void QQuickGridLayout::setRowSpacing(qreal spacing)
{
    Q_D(QQuickGridLayout);
    if (qIsNaN(spacing) || rowSpacing() == spacing)
        return;

    d->engine.setSpacing(spacing, Qt::Vertical);
    invalidate();
}

/*!
    \qmlproperty int GridLayout::columns

    This property holds the column limit for items positioned if \l flow is
    \c GridLayout.LeftToRight.
    The default value is that there is no limit.
*/
int QQuickGridLayout::columns() const
{
    Q_D(const QQuickGridLayout);
    return d->columns;
}

void QQuickGridLayout::setColumns(int columns)
{
    Q_D(QQuickGridLayout);
    if (d->columns == columns)
        return;
    d->columns = columns;
    updateLayoutItems();
    emit columnsChanged();
}


/*!
    \qmlproperty int GridLayout::rows

    This property holds the row limit for items positioned if \l flow is \c GridLayout.TopToBottom.
    The default value is that there is no limit.
*/
int QQuickGridLayout::rows() const
{
    Q_D(const QQuickGridLayout);
    return d->rows;
}

void QQuickGridLayout::setRows(int rows)
{
    Q_D(QQuickGridLayout);
    if (d->rows == rows)
        return;
    d->rows = rows;
    updateLayoutItems();
    emit rowsChanged();
}


/*!
    \qmlproperty enumeration GridLayout::flow

    This property holds the flow direction of items that does not have an explicit cell
    position set.
    It is used together with the \l columns or \l rows property, where
    they specify when flow is reset to the next row or column respectively.

    Possible values are:

    \list
    \li GridLayout.LeftToRight (default) - Items are positioned next to
       each other, then wrapped to the next line.
    \li GridLayout.TopToBottom - Items are positioned next to each
       other from top to bottom, then wrapped to the next column.
    \endlist

    \sa rows
    \sa columns
*/
QQuickGridLayout::Flow QQuickGridLayout::flow() const
{
    Q_D(const QQuickGridLayout);
    return d->flow;
}

void QQuickGridLayout::setFlow(QQuickGridLayout::Flow flow)
{
    Q_D(QQuickGridLayout);
    if (d->flow == flow)
        return;
    d->flow = flow;
    // If flow is changed, the layout needs to be repopulated
    updateLayoutItems();
    emit flowChanged();
}

void QQuickGridLayout::insertLayoutItems()
{
    Q_D(QQuickGridLayout);

    int nextCellPos[2] = {0,0};
    int &nextColumn = nextCellPos[0];
    int &nextRow = nextCellPos[1];

    const int flowOrientation = flow();
    int &flowColumn = nextCellPos[flowOrientation];
    int &flowRow = nextCellPos[1 - flowOrientation];
    int flowBound = (flowOrientation == QQuickGridLayout::LeftToRight) ? columns() : rows();

    if (flowBound < 0)
        flowBound = std::numeric_limits<int>::max();

    d->m_ignoredItems.clear();
    QSizeF sizeHints[Qt::NSizeHints];
    foreach (QQuickItem *child,  childItems()) {
        QQuickLayoutAttached *info = 0;

        // Will skip all items with effective maximum width/height == 0
        if (shouldIgnoreItem(child, info, sizeHints))
            continue;

        Qt::Alignment alignment = 0;
        int row = -1;
        int column = -1;
        int span[2] = {1,1};
        int &columnSpan = span[0];
        int &rowSpan = span[1];

        bool invalidRowColumn = false;
        if (info) {
            if (info->isRowSet() || info->isColumnSet()) {
                // If row is specified and column is not specified (or vice versa),
                // the unspecified component of the cell position should default to 0
                row = column = 0;
                if (info->isRowSet()) {
                    row = info->row();
                    invalidRowColumn = row < 0;
                }
                if (info->isColumnSet()) {
                    column = info->column();
                    invalidRowColumn = column < 0;
                }
            }
            if (invalidRowColumn) {
                qWarning("QQuickGridLayoutBase::insertLayoutItems: invalid row/column: %d",
                         row < 0 ? row : column);
                return;
            }
            rowSpan = info->rowSpan();
            columnSpan = info->columnSpan();
            if (columnSpan < 1 || rowSpan < 1) {
                qWarning("QQuickGridLayoutBase::addItem: invalid row span/column span: %d",
                         rowSpan < 1 ? rowSpan : columnSpan);
                return;
            }

            alignment = info->alignment();
        }

        Q_ASSERT(columnSpan >= 1);
        Q_ASSERT(rowSpan >= 1);
        const int sp = span[flowOrientation];
        if (sp > flowBound)
            return;

        if (row >= 0)
            nextRow = row;
        if (column >= 0)
            nextColumn = column;

        if (row < 0 || column < 0) {
            /* if row or column is not specified, find next position by
               advancing in the flow direction until there is a cell that
               can accept the item.

               The acceptance rules are pretty simple, but complexity arises
               when an item requires several cells (due to spans):
               1. Check if the cells that the item will require
                  does not extend beyond columns (for LeftToRight) or
                  rows (for TopToBottom).
               2. Check if the cells that the item will require is not already
                  taken by another item.
            */
            bool cellAcceptsItem;
            while (true) {
                // Check if the item does not span beyond the layout bound
                cellAcceptsItem = (flowColumn + sp) <= flowBound;

                // Check if all the required cells are not taken
                for (int rs = 0; cellAcceptsItem && rs < rowSpan; ++rs) {
                    for (int cs = 0; cellAcceptsItem && cs < columnSpan; ++cs) {
                        if (d->engine.itemAt(nextRow + rs, nextColumn + cs)) {
                            cellAcceptsItem = false;
                        }
                    }
                }
                if (cellAcceptsItem)
                    break;
                ++flowColumn;
                if (flowColumn == flowBound) {
                    flowColumn = 0;
                    ++flowRow;
                }
            }
        }
        column = nextColumn;
        row = nextRow;
        QQuickGridLayoutItem *layoutItem = new QQuickGridLayoutItem(child, row, column, rowSpan, columnSpan, alignment);
        layoutItem->setCachedSizeHints(sizeHints);

        d->engine.insertItem(layoutItem, -1);
    }
}

/**********************************
 **
 ** QQuickLinearLayout
 **
 **/
QQuickLinearLayout::QQuickLinearLayout(Qt::Orientation orientation,
                                        QQuickItem *parent /*= 0*/)
    : QQuickGridLayoutBase(*new QQuickLinearLayoutPrivate, orientation, parent)
{
}

/*!
    \qmlproperty enumeration RowLayout::layoutDirection
    \since QtQuick.Layouts 1.1

    This property holds the layout direction of the row layout - it controls whether items are laid
    out from left ro right or right to left. If \c Qt.RightToLeft is specified,
    left-aligned items will be right-aligned and right-aligned items will be left-aligned.

    Possible values:

    \list
    \li Qt.LeftToRight (default) - Items are laid out from left to right.
    \li Qt.RightToLeft - Items are laid out from right to left
    \endlist

    \sa GridLayout::layoutDirection, ColumnLayout::layoutDirection
*/
/*!
    \qmlproperty enumeration ColumnLayout::layoutDirection
    \since QtQuick.Layouts 1.1

    This property holds the layout direction of the column layout - it controls whether items are laid
    out from left ro right or right to left. If \c Qt.RightToLeft is specified,
    left-aligned items will be right-aligned and right-aligned items will be left-aligned.

    Possible values:

    \list
    \li Qt.LeftToRight (default) - Items are laid out from left to right.
    \li Qt.RightToLeft - Items are laid out from right to left
    \endlist

    \sa GridLayout::layoutDirection, RowLayout::layoutDirection
*/


/*!
    \qmlproperty real RowLayout::spacing

    This property holds the spacing between each cell.
    The default value is \c 5.
*/
/*!
    \qmlproperty real ColumnLayout::spacing

    This property holds the spacing between each cell.
    The default value is \c 5.
*/

qreal QQuickLinearLayout::spacing() const
{
    Q_D(const QQuickLinearLayout);
    return d->engine.spacing(d->orientation, d->styleInfo);
}

void QQuickLinearLayout::setSpacing(qreal space)
{
    Q_D(QQuickLinearLayout);
    if (qIsNaN(space) || spacing() == space)
        return;

    d->engine.setSpacing(space, Qt::Horizontal | Qt::Vertical);
    invalidate();
}

void QQuickLinearLayout::insertLayoutItems()
{
    Q_D(QQuickLinearLayout);
    d->m_ignoredItems.clear();
    QSizeF sizeHints[Qt::NSizeHints];
    foreach (QQuickItem *child,  childItems()) {
        Q_ASSERT(child);
        QQuickLayoutAttached *info = 0;

        // Will skip all items with effective maximum width/height == 0
        if (shouldIgnoreItem(child, info, sizeHints))
            continue;

        Qt::Alignment alignment = 0;
        if (info)
            alignment = info->alignment();

        const int index = d->engine.rowCount(d->orientation);
        d->engine.insertRow(index, d->orientation);

        int gridRow = 0;
        int gridColumn = index;
        if (d->orientation == Qt::Vertical)
            qSwap(gridRow, gridColumn);
        QQuickGridLayoutItem *layoutItem = new QQuickGridLayoutItem(child, gridRow, gridColumn, 1, 1, alignment);
        layoutItem->setCachedSizeHints(sizeHints);
        d->engine.insertItem(layoutItem, index);
    }
}

QT_END_NAMESPACE<|MERGE_RESOLUTION|>--- conflicted
+++ resolved
@@ -493,15 +493,10 @@
         qSwap(left, right);
     */
 
-<<<<<<< HEAD
-    d->engine.setGeometries(QRectF(QPointF(0,0), size), d->styleInfo);
-=======
     // Set m_dirty to false in case size hint changes during arrangement.
     // This could happen if there is a binding like implicitWidth: height
     QQuickLayout::rearrange(size);
-    d->engine.setGeometries(QRectF(QPointF(0,0), size));
->>>>>>> 1c54d411
-
+    d->engine.setGeometries(QRectF(QPointF(0,0), size), d->styleInfo);
 }
 
 bool QQuickGridLayoutBase::shouldIgnoreItem(QQuickItem *child, QQuickLayoutAttached *&info, QSizeF *sizeHints)
