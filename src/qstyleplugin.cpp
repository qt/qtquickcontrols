/****************************************************************************
**
** Copyright (C) 2012 Nokia Corporation and/or its subsidiary(-ies).
** All rights reserved.
** Contact: Nokia Corporation (qt-info@nokia.com)
**
** This file is part of the Qt Components project.
**
** $QT_BEGIN_LICENSE:BSD$
** You may use this file under the terms of the BSD license as follows:
**
** "Redistribution and use in source and binary forms, with or without
** modification, are permitted provided that the following conditions are
** met:
**   * Redistributions of source code must retain the above copyright
**     notice, this list of conditions and the following disclaimer.
**   * Redistributions in binary form must reproduce the above copyright
**     notice, this list of conditions and the following disclaimer in
**     the documentation and/or other materials provided with the
**     distribution.
**   * Neither the name of Nokia Corporation and its Subsidiary(-ies) nor
**     the names of its contributors may be used to endorse or promote
**     products derived from this software without specific prior written
**     permission.
**
** THIS SOFTWARE IS PROVIDED BY THE COPYRIGHT HOLDERS AND CONTRIBUTORS
** "AS IS" AND ANY EXPRESS OR IMPLIED WARRANTIES, INCLUDING, BUT NOT
** LIMITED TO, THE IMPLIED WARRANTIES OF MERCHANTABILITY AND FITNESS FOR
** A PARTICULAR PURPOSE ARE DISCLAIMED. IN NO EVENT SHALL THE COPYRIGHT
** OWNER OR CONTRIBUTORS BE LIABLE FOR ANY DIRECT, INDIRECT, INCIDENTAL,
** SPECIAL, EXEMPLARY, OR CONSEQUENTIAL DAMAGES (INCLUDING, BUT NOT
** LIMITED TO, PROCUREMENT OF SUBSTITUTE GOODS OR SERVICES; LOSS OF USE,
** DATA, OR PROFITS; OR BUSINESS INTERRUPTION) HOWEVER CAUSED AND ON ANY
** THEORY OF LIABILITY, WHETHER IN CONTRACT, STRICT LIABILITY, OR TORT
** (INCLUDING NEGLIGENCE OR OTHERWISE) ARISING IN ANY WAY OUT OF THE USE
** OF THIS SOFTWARE, EVEN IF ADVISED OF THE POSSIBILITY OF SUCH DAMAGE."
** $QT_END_LICENSE$
**
****************************************************************************/

<<<<<<< HEAD
#include <qdeclarative.h>
=======
#include <qqml.h>
>>>>>>> 1606a5a4
#include "qstyleplugin.h"
#include "qstyleitem.h"
#include "qrangemodel.h"
#include "qtmenu.h"
#include "qtmenubar.h"
#include "qwindowitem.h"
#include "qwindowitem.h"
#include "qdesktopitem.h"
#include "qwheelarea.h"
#include "qtsplitterbase.h"
<<<<<<< HEAD
#include "qdeclarativelinearlayout.h"
#include <qdeclarativeextensionplugin.h>
#include "qfiledialogitem.h"
#include "settings.h"
=======
#include "qquicklinearlayout.h"
#include "qquickcomponentsprivate.h"
#include "qfiledialogitem.h"
#include <qqmlextensionplugin.h>
>>>>>>> 1606a5a4

#include <qqmlengine.h>
#include <qquickimageprovider.h>
#include <QtWidgets/QApplication>
#include <QImage>

// Load icons from desktop theme
class DesktopIconProvider : public QQuickImageProvider
{
public:
    DesktopIconProvider()
        : QQuickImageProvider(QQuickImageProvider::Pixmap)
    {
    }

    QPixmap requestPixmap(const QString &id, QSize *size, const QSize &requestedSize)
    {
        Q_UNUSED(requestedSize);
        Q_UNUSED(size);
        int pos = id.lastIndexOf('/');
        QString iconName = id.right(id.length() - pos);
        int width = requestedSize.width();
        return QIcon::fromTheme(iconName).pixmap(width);
    }
};

QObject *registerPrivateModule(QQmlEngine *engine, QJSEngine *jsEngine)
{
    Q_UNUSED(engine);
    Q_UNUSED(jsEngine);
    return new QQuickComponentsPrivate();
}

void StylePlugin::registerTypes(const char *uri)
{
    qmlRegisterSingletonType<QQuickComponentsPrivate>(uri, 0, 2, "PrivateHelper", registerPrivateModule);

    qmlRegisterType<QStyleItem>(uri, 0, 2, "StyleItem");
    qmlRegisterType<QRangeModel>(uri, 0, 2, "RangeModel");
    qmlRegisterType<QWheelArea>(uri, 0, 2, "WheelArea");

    qmlRegisterType<QtMenu>(uri, 0, 2, "Menu");
    qmlRegisterType<QtMenuBar>(uri, 0, 2, "MenuBar");
    qmlRegisterType<QtMenuItem>(uri, 0, 2, "MenuItem");
    qmlRegisterType<QtMenuSeparator>(uri, 0, 2, "Separator");

<<<<<<< HEAD
    qmlRegisterType<QFileDialogItem>(uri, 0, 1, "FileDialog");

    qmlRegisterType<QFileSystemModel>(uri, 0, 1, "FileSystemModel");
    qmlRegisterType<QtSplitterBase>(uri, 0, 1, "Splitter");
    qmlRegisterType<Settings>(uri, 0, 1, "Settings");
    qmlRegisterType<QWindowItem>("QtQuick", 0, 1, "Window");

    qmlRegisterUncreatableType<QtMenuBase>("uri", 0, 1, "NativeMenuBase", QLatin1String("Do not create objects of type NativeMenuBase"));
    qmlRegisterType<QDeclarativeRowLayout>(uri, 0, 1, "RowLayout");
    qmlRegisterType<QDeclarativeColumnLayout>(uri, 0, 1, "ColumnLayout");
    qmlRegisterUncreatableType<QDeclarativeLayout>(uri, 0, 1, "Layout",
                                                   QLatin1String("Do not create objects of type Layout"));
    qmlRegisterUncreatableType<QDesktopItem>("QtQuick",1,1,"Desktop", QLatin1String("Do not create objects of type Desktop"));
=======
    qmlRegisterType<QQuickComponentsRowLayout>(uri, 0, 2, "RowLayout");
    qmlRegisterType<QQuickComponentsColumnLayout>(uri, 0, 2, "ColumnLayout");
    qmlRegisterUncreatableType<QQuickComponentsLayout>(uri, 0, 2, "Layout",
                                                       QLatin1String("Do not create objects of type Layout"));

    qmlRegisterType<QFileDialogItem>(uri, 0, 2, "FileDialog");

    qmlRegisterType<QFileSystemModel>(uri, 0, 2, "FileSystemModel");
    qmlRegisterType<QtSplitterBase>(uri, 0, 2, "Splitter");
    qmlRegisterType<QWindowItem>(uri, 0, 2, "Window"); // cannot override built-in Window, clients must namespace the import to use this Window.
    qmlRegisterType<QWindowItem>(uri, 0, 1, "Window"); // cannot override built-in Window, clients must namespace the import to use this Window.

    qmlRegisterUncreatableType<QtMenuBase>(uri, 0, 1, "NativeMenuBase", QLatin1String("Do not create objects of type NativeMenuBase"));
    qmlRegisterUncreatableType<QDesktopItem>(uri, 0,2,"Desktop", QLatin1String("Do not create objects of type Desktop"));
>>>>>>> 1606a5a4
}

void StylePlugin::initializeEngine(QQmlEngine *engine, const char *uri)
{
    Q_UNUSED(uri);
    engine->addImageProvider("desktoptheme", new DesktopIconProvider);
}<|MERGE_RESOLUTION|>--- conflicted
+++ resolved
@@ -38,11 +38,7 @@
 **
 ****************************************************************************/
 
-<<<<<<< HEAD
-#include <qdeclarative.h>
-=======
 #include <qqml.h>
->>>>>>> 1606a5a4
 #include "qstyleplugin.h"
 #include "qstyleitem.h"
 #include "qrangemodel.h"
@@ -53,17 +49,10 @@
 #include "qdesktopitem.h"
 #include "qwheelarea.h"
 #include "qtsplitterbase.h"
-<<<<<<< HEAD
-#include "qdeclarativelinearlayout.h"
-#include <qdeclarativeextensionplugin.h>
-#include "qfiledialogitem.h"
-#include "settings.h"
-=======
 #include "qquicklinearlayout.h"
 #include "qquickcomponentsprivate.h"
 #include "qfiledialogitem.h"
 #include <qqmlextensionplugin.h>
->>>>>>> 1606a5a4
 
 #include <qqmlengine.h>
 #include <qquickimageprovider.h>
@@ -110,21 +99,6 @@
     qmlRegisterType<QtMenuItem>(uri, 0, 2, "MenuItem");
     qmlRegisterType<QtMenuSeparator>(uri, 0, 2, "Separator");
 
-<<<<<<< HEAD
-    qmlRegisterType<QFileDialogItem>(uri, 0, 1, "FileDialog");
-
-    qmlRegisterType<QFileSystemModel>(uri, 0, 1, "FileSystemModel");
-    qmlRegisterType<QtSplitterBase>(uri, 0, 1, "Splitter");
-    qmlRegisterType<Settings>(uri, 0, 1, "Settings");
-    qmlRegisterType<QWindowItem>("QtQuick", 0, 1, "Window");
-
-    qmlRegisterUncreatableType<QtMenuBase>("uri", 0, 1, "NativeMenuBase", QLatin1String("Do not create objects of type NativeMenuBase"));
-    qmlRegisterType<QDeclarativeRowLayout>(uri, 0, 1, "RowLayout");
-    qmlRegisterType<QDeclarativeColumnLayout>(uri, 0, 1, "ColumnLayout");
-    qmlRegisterUncreatableType<QDeclarativeLayout>(uri, 0, 1, "Layout",
-                                                   QLatin1String("Do not create objects of type Layout"));
-    qmlRegisterUncreatableType<QDesktopItem>("QtQuick",1,1,"Desktop", QLatin1String("Do not create objects of type Desktop"));
-=======
     qmlRegisterType<QQuickComponentsRowLayout>(uri, 0, 2, "RowLayout");
     qmlRegisterType<QQuickComponentsColumnLayout>(uri, 0, 2, "ColumnLayout");
     qmlRegisterUncreatableType<QQuickComponentsLayout>(uri, 0, 2, "Layout",
@@ -139,7 +113,6 @@
 
     qmlRegisterUncreatableType<QtMenuBase>(uri, 0, 1, "NativeMenuBase", QLatin1String("Do not create objects of type NativeMenuBase"));
     qmlRegisterUncreatableType<QDesktopItem>(uri, 0,2,"Desktop", QLatin1String("Do not create objects of type Desktop"));
->>>>>>> 1606a5a4
 }
 
 void StylePlugin::initializeEngine(QQmlEngine *engine, const char *uri)
