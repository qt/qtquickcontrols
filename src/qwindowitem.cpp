/****************************************************************************
**
** Copyright (C) 2012 Nokia Corporation and/or its subsidiary(-ies).
** All rights reserved.
** Contact: Nokia Corporation (qt-info@nokia.com)
**
** This file is part of the Qt Components project.
**
** $QT_BEGIN_LICENSE:BSD$
** You may use this file under the terms of the BSD license as follows:
**
** "Redistribution and use in source and binary forms, with or without
** modification, are permitted provided that the following conditions are
** met:
**   * Redistributions of source code must retain the above copyright
**     notice, this list of conditions and the following disclaimer.
**   * Redistributions in binary form must reproduce the above copyright
**     notice, this list of conditions and the following disclaimer in
**     the documentation and/or other materials provided with the
**     distribution.
**   * Neither the name of Nokia Corporation and its Subsidiary(-ies) nor
**     the names of its contributors may be used to endorse or promote
**     products derived from this software without specific prior written
**     permission.
**
** THIS SOFTWARE IS PROVIDED BY THE COPYRIGHT HOLDERS AND CONTRIBUTORS
** "AS IS" AND ANY EXPRESS OR IMPLIED WARRANTIES, INCLUDING, BUT NOT
** LIMITED TO, THE IMPLIED WARRANTIES OF MERCHANTABILITY AND FITNESS FOR
** A PARTICULAR PURPOSE ARE DISCLAIMED. IN NO EVENT SHALL THE COPYRIGHT
** OWNER OR CONTRIBUTORS BE LIABLE FOR ANY DIRECT, INDIRECT, INCIDENTAL,
** SPECIAL, EXEMPLARY, OR CONSEQUENTIAL DAMAGES (INCLUDING, BUT NOT
** LIMITED TO, PROCUREMENT OF SUBSTITUTE GOODS OR SERVICES; LOSS OF USE,
** DATA, OR PROFITS; OR BUSINESS INTERRUPTION) HOWEVER CAUSED AND ON ANY
** THEORY OF LIABILITY, WHETHER IN CONTRACT, STRICT LIABILITY, OR TORT
** (INCLUDING NEGLIGENCE OR OTHERWISE) ARISING IN ANY WAY OUT OF THE USE
** OF THIS SOFTWARE, EVEN IF ADVISED OF THE POSSIBILITY OF SUCH DAMAGE."
** $QT_END_LICENSE$
**
****************************************************************************/

#include "qwindowitem.h"
#include "qtoplevelwindow.h"

#include <QTimer>

QWindowItem::QWindowItem()
<<<<<<< HEAD
    : _window(new QTopLevelWindow), _positionIsDefined(false), _delayedVisible(false), _deleteOnClose(true), _x(0), _y(0)
=======
    : QQuickItem()
    , _window(new QTopLevelWindow)
    , _positionIsDefined(false)
    , _delayedVisible(false)
    , _deleteOnClose(false)
    , _x(0), _y(0)
>>>>>>> 1606a5a4
{
    connect(_window, SIGNAL(visibilityChanged()), this, SIGNAL(visibleChanged()));
    connect(_window, SIGNAL(windowStateChanged()), this, SIGNAL(windowStateChanged()));

<<<<<<< HEAD
    view()->setResizeMode(QDeclarativeView::SizeRootObjectToView);
=======
    connect(this, SIGNAL(xChanged()), this, SLOT(updateWindowGeometry()));
    connect(this, SIGNAL(yChanged()), this, SLOT(updateWindowGeometry()));
    connect(this, SIGNAL(widthChanged()), this, SLOT(updateWindowGeometry()));
    connect(this, SIGNAL(heightChanged()), this, SLOT(updateWindowGeometry()));

    view()->setResizeMode(QQuickView::SizeRootObjectToView);
>>>>>>> 1606a5a4
    _window->installEventFilter(this);
}

QWindowItem::~QWindowItem()
{
    delete _window;
}

bool QWindowItem::eventFilter(QObject *, QEvent *ev)
{
<<<<<<< HEAD
    switch(ev->type()) {
    case QEvent::Close:
        ev->ignore();
        if (_deleteOnClose)
            deleteLater();
        else
            _window->hide();
        return true;
    case QEvent::Resize:
        emit sizeChanged();
        emit widthChanged();
        emit heightChanged();
=======
    switch (ev->type()) {
    case QEvent::Close:
        close();
        return _deleteOnClose;

    case QEvent::Resize: {
        QResizeEvent *rev = static_cast<QResizeEvent *>(ev);
        setSize(rev->size());
>>>>>>> 1606a5a4
        break;
    }

    case QEvent::Move: {
        QMoveEvent *mev = static_cast<QMoveEvent *>(ev);
        setPos(mev->pos());
        break;
    }

    default:
        break;
    }
    return false;
}

void QWindowItem::registerChildWindow(QWindowItem *child) {
    _window->registerChildWindow(child->window());
}

void QWindowItem::updateParentWindow() {
    QQuickItem *p = parentItem();
    while (p) {
        if (QWindowItem *w = qobject_cast<QWindowItem*>(p)) {
            w->registerChildWindow(this);
            return;
        }
        p = p->parentItem();
    }
}

void QWindowItem::componentComplete()
{
    updateParentWindow();
    this->setParentItem(_window->view()->rootItem());
    if (_window->isTopLevel())
        _window->initPosition();
    QQuickItem::componentComplete();
    if (_delayedVisible) {
        setVisible(true);
    }
}

void QWindowItem::updateWindowGeometry()
{
    // Translate the view's root item on the other direction to keep this item in place
    QQuickItem *viewRootItem = _window->view()->rootItem();
    viewRootItem->setX(-x());
    viewRootItem->setY(-y());

    _window->move(x(), y());
    _window->resize(width(), height());
}

void QWindowItem::center()
{
    _window->center();
}

void QWindowItem::moveWindow(int x,int y, int lx, int ly)
{
    QPoint p = _window->mapToGlobal(QPoint(x,y));
    p.setX(p.x() - lx);
    p.setY(p.y() - ly);
    _window->move(p);
}

void QWindowItem::setMinimumHeight(int h)
{
    _window->setMinimumSize(QSize(_window->minimumSize().width(), h));
    if (height() < h)
        setHeight(h);
}

void QWindowItem::setMaximumHeight(int h)
{
    _window->setMaximumSize(QSize(_window->maximumSize().width(), h));
    if (height() > h)
        setHeight(h);
}

void QWindowItem::setMinimumWidth(int w)
{
    _window->setMinimumSize(QSize(w, _window->minimumSize().height()));
    if (width() < w)
        setWidth(w);
}

void QWindowItem::setMaximumWidth(int w)
{
    _window->setMinimumSize(QSize(w, _window->maximumSize().height()));
    if (width() > w)
        setWidth(w);
}

void QWindowItem::setTitle(QString title)
{
    _window->setWindowTitle(title);
    emit titleChanged();
}

void QWindowItem::setVisible(bool visible)
{
    _window->setWindowFlags(_window->windowFlags() | Qt::Window);
    if (visible) {
        if (isComponentComplete()) {
            // avoid flickering when showing the widget,
            // by passing the event loop at least once
            QTimer::singleShot(1, _window, SLOT(show()));
        } else {
            _delayedVisible = true;
        }
    } else {
        _window->hide();
    }
}

void QWindowItem::setWindowDecoration(bool s)
{
    bool visible = _window->isVisible();


    _window->setWindowFlags(s ? _window->windowFlags() & ~Qt::FramelessWindowHint
                              : _window->windowFlags() | Qt::FramelessWindowHint);
    if (visible)
        _window->show();
    emit windowDecorationChanged();
}

void QWindowItem::setModality(Qt::WindowModality modality)
{
    if (modality == _window->windowModality())
        return;

    bool visible = _window->isVisible();
    _window->hide();
<<<<<<< HEAD
    _window->setWindowModality(modality);
=======
    _window->setWindowModality(modal ? Qt::WindowModal : Qt::NonModal);
>>>>>>> 1606a5a4

    if (visible)
        _window->show();
    emit modalityChanged();
}

void QWindowItem::setDeleteOnClose(bool deleteOnClose)
{
    if (deleteOnClose == _deleteOnClose)
        return;
    _deleteOnClose = deleteOnClose;
    emit deleteOnCloseChanged();
}

void QWindowItem::close()
{
    if (_deleteOnClose)
        deleteLater();
    else
        _window->hide();
}<|MERGE_RESOLUTION|>--- conflicted
+++ resolved
@@ -44,30 +44,22 @@
 #include <QTimer>
 
 QWindowItem::QWindowItem()
-<<<<<<< HEAD
-    : _window(new QTopLevelWindow), _positionIsDefined(false), _delayedVisible(false), _deleteOnClose(true), _x(0), _y(0)
-=======
     : QQuickItem()
     , _window(new QTopLevelWindow)
     , _positionIsDefined(false)
     , _delayedVisible(false)
     , _deleteOnClose(false)
     , _x(0), _y(0)
->>>>>>> 1606a5a4
 {
     connect(_window, SIGNAL(visibilityChanged()), this, SIGNAL(visibleChanged()));
     connect(_window, SIGNAL(windowStateChanged()), this, SIGNAL(windowStateChanged()));
 
-<<<<<<< HEAD
-    view()->setResizeMode(QDeclarativeView::SizeRootObjectToView);
-=======
     connect(this, SIGNAL(xChanged()), this, SLOT(updateWindowGeometry()));
     connect(this, SIGNAL(yChanged()), this, SLOT(updateWindowGeometry()));
     connect(this, SIGNAL(widthChanged()), this, SLOT(updateWindowGeometry()));
     connect(this, SIGNAL(heightChanged()), this, SLOT(updateWindowGeometry()));
 
     view()->setResizeMode(QQuickView::SizeRootObjectToView);
->>>>>>> 1606a5a4
     _window->installEventFilter(this);
 }
 
@@ -78,20 +70,6 @@
 
 bool QWindowItem::eventFilter(QObject *, QEvent *ev)
 {
-<<<<<<< HEAD
-    switch(ev->type()) {
-    case QEvent::Close:
-        ev->ignore();
-        if (_deleteOnClose)
-            deleteLater();
-        else
-            _window->hide();
-        return true;
-    case QEvent::Resize:
-        emit sizeChanged();
-        emit widthChanged();
-        emit heightChanged();
-=======
     switch (ev->type()) {
     case QEvent::Close:
         close();
@@ -100,7 +78,6 @@
     case QEvent::Resize: {
         QResizeEvent *rev = static_cast<QResizeEvent *>(ev);
         setSize(rev->size());
->>>>>>> 1606a5a4
         break;
     }
 
@@ -229,18 +206,11 @@
     emit windowDecorationChanged();
 }
 
-void QWindowItem::setModality(Qt::WindowModality modality)
-{
-    if (modality == _window->windowModality())
-        return;
-
+void QWindowItem::setModal(bool modal)
+{
     bool visible = _window->isVisible();
     _window->hide();
-<<<<<<< HEAD
-    _window->setWindowModality(modality);
-=======
     _window->setWindowModality(modal ? Qt::WindowModal : Qt::NonModal);
->>>>>>> 1606a5a4
 
     if (visible)
         _window->show();
