--- conflicted
+++ resolved
@@ -101,21 +101,13 @@
             m_platformMenuBar = QGuiApplicationPrivate::platformTheme()->createPlatformMenuBar();
             if (m_platformMenuBar) {
                 m_platformMenuBar->handleReparent(m_parentWindow);
-<<<<<<< HEAD
-                for (QQuickMenu *menu : qAsConst(m_menus))
-=======
-                foreach (QQuickMenu1 *menu, m_menus)
->>>>>>> 148faf62
+                for (QQuickMenu1 *menu : qAsConst(m_menus))
                     m_platformMenuBar->insertMenu(menu->platformMenu(), 0 /* append */);
             }
         }
     } else {
         if (m_platformMenuBar) {
-<<<<<<< HEAD
-            for (QQuickMenu *menu : qAsConst(m_menus))
-=======
-            foreach (QQuickMenu1 *menu, m_menus)
->>>>>>> 148faf62
+            for (QQuickMenu1 *menu : qAsConst(m_menus))
                 m_platformMenuBar->removeMenu(menu->platformMenu());
         }
         delete m_platformMenuBar;
