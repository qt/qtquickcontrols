/****************************************************************************
**
** Copyright (C) 2013 Digia Plc and/or its subsidiary(-ies).
** Contact: http://www.qt-project.org/legal
**
** This file is part of the Qt Quick Controls module of the Qt Toolkit.
**
** $QT_BEGIN_LICENSE:BSD$
** You may use this file under the terms of the BSD license as follows:
**
** "Redistribution and use in source and binary forms, with or without
** modification, are permitted provided that the following conditions are
** met:
**   * Redistributions of source code must retain the above copyright
**     notice, this list of conditions and the following disclaimer.
**   * Redistributions in binary form must reproduce the above copyright
**     notice, this list of conditions and the following disclaimer in
**     the documentation and/or other materials provided with the
**     distribution.
**   * Neither the name of Digia Plc and its Subsidiary(-ies) nor the names
**     of its contributors may be used to endorse or promote products derived
**     from this software without specific prior written permission.
**
**
** THIS SOFTWARE IS PROVIDED BY THE COPYRIGHT HOLDERS AND CONTRIBUTORS
** "AS IS" AND ANY EXPRESS OR IMPLIED WARRANTIES, INCLUDING, BUT NOT
** LIMITED TO, THE IMPLIED WARRANTIES OF MERCHANTABILITY AND FITNESS FOR
** A PARTICULAR PURPOSE ARE DISCLAIMED. IN NO EVENT SHALL THE COPYRIGHT
** OWNER OR CONTRIBUTORS BE LIABLE FOR ANY DIRECT, INDIRECT, INCIDENTAL,
** SPECIAL, EXEMPLARY, OR CONSEQUENTIAL DAMAGES (INCLUDING, BUT NOT
** LIMITED TO, PROCUREMENT OF SUBSTITUTE GOODS OR SERVICES; LOSS OF USE,
** DATA, OR PROFITS; OR BUSINESS INTERRUPTION) HOWEVER CAUSED AND ON ANY
** THEORY OF LIABILITY, WHETHER IN CONTRACT, STRICT LIABILITY, OR TORT
** (INCLUDING NEGLIGENCE OR OTHERWISE) ARISING IN ANY WAY OUT OF THE USE
** OF THIS SOFTWARE, EVEN IF ADVISED OF THE POSSIBILITY OF SUCH DAMAGE."
**
** $QT_END_LICENSE$
**
****************************************************************************/

import QtQuick 2.2
import QtQuick.Controls 1.2

/*!
        \qmltype TabBar
        \internal
        \inqmlmodule QtQuick.Controls.Private
*/
FocusScope {
    id: tabbar
    height: Math.max(tabrow.height, Math.max(leftCorner.height, rightCorner.height))
    width: tabView.width

    activeFocusOnTab: true

    Keys.onRightPressed: {
        if (tabView && tabView.currentIndex < tabView.count - 1)
            tabView.currentIndex = tabView.currentIndex + 1
    }
    Keys.onLeftPressed: {
        if (tabView && tabView.currentIndex > 0)
            tabView.currentIndex = tabView.currentIndex - 1
    }

    onTabViewChanged: parent = tabView
    visible: tabView ? tabView.tabsVisible : true

    property var tabView
    property var style
    property var styleItem: tabView.__styleItem ? tabView.__styleItem : null

    property bool tabsMovable: styleItem ? styleItem.tabsMovable : false

    property int tabsAlignment: styleItem ? styleItem.tabsAlignment : Qt.AlignLeft

    property int tabOverlap: styleItem ? styleItem.tabOverlap : 0

    property int elide: Text.ElideRight

    property real availableWidth: tabbar.width - leftCorner.width - rightCorner.width

    property var __selectedTabRect

    function tab(index) {
        for (var i = 0; i < tabrow.children.length; ++i) {
            if (tabrow.children[i].tabindex == index) {
                return tabrow.children[i]
            }
        }
        return null;
    }

    /*! \internal */
    function __isAncestorOf(item, child) {
        //TODO: maybe removed from 5.2 if the function was merged in qtdeclarative
        if (child === item)
            return false;

        while (child) {
            child = child.parent;
            if (child === item)
                return true;
        }
        return false;
    }
    Loader {
        id: background
        anchors.fill: parent
        sourceComponent: styleItem ? styleItem.tabBar : undefined
    }

    ListView {
        id: tabrow
        objectName: "tabrow"
        Accessible.role: Accessible.PageTabList
        LayoutMirroring.enabled: Qt.application.layoutDirection === Qt.RightToLeft
        spacing: -tabOverlap
        orientation: Qt.Horizontal
        interactive: false
        focus: true

        // Note this will silence the binding loop warnings caused by QTBUG-35038
        // and should be removed when this issue is resolved.
        property int contentWidthWorkaround: contentWidth > 0 ? contentWidth: 0
        width: Math.min(availableWidth, count ? contentWidthWorkaround : availableWidth)
        height: currentItem ? currentItem.height : 0

        highlightMoveDuration: 0

        // We cannot bind directly to the currentIndex because the actual model is
        // populated after the listview is completed, resulting in an invalid contentItem
        currentIndex: tabView.currentIndex < model.count ? tabView.currentIndex : -1
        onCurrentIndexChanged: tabrow.positionViewAtIndex(currentIndex, ListView.Contain)

        moveDisplaced: Transition {
            NumberAnimation {
                property: "x"
                duration: 125
                easing.type: Easing.OutQuad
            }
        }

        states: [
            State {
                name: "left"
                when: tabsAlignment === Qt.AlignLeft
                AnchorChanges { target:tabrow ; anchors.left: parent.left }
                PropertyChanges { target:tabrow ; anchors.leftMargin: leftCorner.width }
            },
            State {
                name: "center"
                when: tabsAlignment === Qt.AlignHCenter
                AnchorChanges { target:tabrow ; anchors.horizontalCenter: tabbar.horizontalCenter }
            },
            State {
                name: "right"
                when: tabsAlignment === Qt.AlignRight
                AnchorChanges { target:tabrow ; anchors.right: parent.right }
                PropertyChanges { target:tabrow ; anchors.rightMargin: rightCorner.width }
            }
        ]

        model: tabView.__tabs

        delegate: MouseArea {
            id: tabitem
            objectName: "mousearea"
            hoverEnabled: true
            focus: true
            enabled: modelData.enabled

            Binding {
                target: tabbar
                when: selected
                property: "__selectedTabRect"
                value: Qt.rect(x, y, width, height)
            }

            drag.target: tabsMovable ? tabloader : null
            drag.axis: Drag.XAxis
            drag.minimumX: drag.active ? 0 : -Number.MAX_VALUE
            drag.maximumX: tabrow.width - tabitem.width

            property int tabindex: index
            property bool selected : tabView.currentIndex === index
            property string title: modelData.title
            property bool nextSelected: tabView.currentIndex === index + 1
            property bool previousSelected: tabView.currentIndex === index - 1

            property bool keyPressed: false
            property bool effectivePressed: pressed && containsMouse || keyPressed

            z: selected ? 1 : -index
            implicitWidth: tabloader.implicitWidth
            implicitHeight: tabloader.implicitHeight

            function changeTab() {
                tabView.currentIndex = index;
                var next = tabbar.nextItemInFocusChain(true);
                if (__isAncestorOf(tabView.getTab(currentIndex), next))
                    next.forceActiveFocus();
            }

            onClicked: {
                if (tabrow.interactive) {
                    changeTab()
                }
            }
            onPressed: {
                if (!tabrow.interactive) {
                    changeTab()
                }
            }

            Keys.onPressed: {
                if (event.key === Qt.Key_Space && !event.isAutoRepeat && !tabitem.pressed)
                    tabitem.keyPressed = true
            }
            Keys.onReleased: {
                if (event.key === Qt.Key_Space && !event.isAutoRepeat && tabitem.keyPressed)
                    tabitem.keyPressed = false
            }
            onFocusChanged: if (!focus) tabitem.keyPressed = false

            Loader {
                id: tabloader

                property Item control: tabView
                property int index: tabindex

                property QtObject styleData: QtObject {
                    readonly property alias index: tabitem.tabindex
                    readonly property alias selected: tabitem.selected
                    readonly property alias title: tabitem.title
                    readonly property alias nextSelected: tabitem.nextSelected
<<<<<<< HEAD
                    readonly property alias previsousSelected: tabitem.previousSelected
                    readonly property alias pressed: tabitem.effectivePressed
=======
                    readonly property alias previousSelected: tabitem.previousSelected
>>>>>>> efbaa82f
                    readonly property alias hovered: tabitem.containsMouse
                    readonly property alias enabled: tabitem.enabled
                    readonly property bool activeFocus: tabitem.activeFocus
                    readonly property real availableWidth: tabbar.availableWidth
                    readonly property real totalWidth: tabrow.contentWidth
                }

                sourceComponent: loader.item ? loader.item.tab : null

                Drag.keys: "application/x-tabbartab"
                Drag.active: tabitem.drag.active
                Drag.source: tabitem

                property real __prevX: 0
                property real __dragX: 0
                onXChanged: {
                    if (Drag.active) {
                        // keep track for the snap back animation
                        __dragX = tabitem.mapFromItem(tabrow, tabloader.x, 0).x

                        // when moving to the left, the hot spot is the left edge and vice versa
                        Drag.hotSpot.x = x < __prevX ? 0 : width
                        __prevX = x
                    }
                }

                width: tabitem.width
                state: Drag.active ? "drag" : ""

                transitions: [
                    Transition {
                        to: "drag"
                        PropertyAction { target: tabloader; property: "parent"; value: tabrow }
                    },
                    Transition {
                        from: "drag"
                        SequentialAnimation {
                            PropertyAction { target: tabloader; property: "parent"; value: tabitem }
                            NumberAnimation {
                                target: tabloader
                                duration: 50
                                easing.type: Easing.OutQuad
                                property: "x"
                                from: tabloader.__dragX
                                to: 0
                            }
                        }
                    }
                ]
            }

            Accessible.role: Accessible.PageTab
            Accessible.name: modelData.title
        }
    }

    Loader {
        id: leftCorner
        anchors.verticalCenter: parent.verticalCenter
        anchors.left: parent.left
        sourceComponent: styleItem ? styleItem.leftCorner : undefined
        width: item ? item.implicitWidth : 0
        height: item ? item.implicitHeight : 0
    }

    Loader {
        id: rightCorner
        anchors.verticalCenter: parent.verticalCenter
        anchors.right: parent.right
        sourceComponent: styleItem ? styleItem.rightCorner : undefined
        width: item ? item.implicitWidth : 0
        height: item ? item.implicitHeight : 0
    }

    DropArea {
        anchors.fill: tabrow
        keys: "application/x-tabbartab"
        onPositionChanged: {
            var source = drag.source
            var target = tabrow.itemAt(drag.x, drag.y)
            if (source && target && source !== target) {
                source = source.drag.target
                target = target.drag.target
                var center = target.parent.x + target.width / 2
                if ((source.index > target.index && source.x < center)
                        || (source.index < target.index && source.x + source.width > center))
                    tabView.moveTab(source.index, target.index)
            }
        }
    }
}<|MERGE_RESOLUTION|>--- conflicted
+++ resolved
@@ -233,12 +233,8 @@
                     readonly property alias selected: tabitem.selected
                     readonly property alias title: tabitem.title
                     readonly property alias nextSelected: tabitem.nextSelected
-<<<<<<< HEAD
-                    readonly property alias previsousSelected: tabitem.previousSelected
+                    readonly property alias previousSelected: tabitem.previousSelected
                     readonly property alias pressed: tabitem.effectivePressed
-=======
-                    readonly property alias previousSelected: tabitem.previousSelected
->>>>>>> efbaa82f
                     readonly property alias hovered: tabitem.containsMouse
                     readonly property alias enabled: tabitem.enabled
                     readonly property bool activeFocus: tabitem.activeFocus
