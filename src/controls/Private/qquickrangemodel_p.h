--- conflicted
+++ resolved
@@ -47,11 +47,7 @@
 
 class QQuickRangeModel1Private;
 
-<<<<<<< HEAD
-class QQuickRangeModel1 : public QObject
-=======
-class QQuickRangeModel : public QObject, public QQmlParserStatus
->>>>>>> c2356328
+class QQuickRangeModel1 : public QObject, public QQmlParserStatus
 {
     Q_OBJECT
     Q_PROPERTY(qreal value READ value WRITE setValue NOTIFY valueChanged USER true)
