/****************************************************************************
**
** Copyright (C) 2016 The Qt Company Ltd.
** Contact: https://www.qt.io/licensing/
**
** This file is part of the Qt Quick Controls module of the Qt Toolkit.
**
** $QT_BEGIN_LICENSE:LGPL$
** Commercial License Usage
** Licensees holding valid commercial Qt licenses may use this file in
** accordance with the commercial license agreement provided with the
** Software or, alternatively, in accordance with the terms contained in
** a written agreement between you and The Qt Company. For licensing terms
** and conditions see https://www.qt.io/terms-conditions. For further
** information use the contact form at https://www.qt.io/contact-us.
**
** GNU Lesser General Public License Usage
** Alternatively, this file may be used under the terms of the GNU Lesser
** General Public License version 3 as published by the Free Software
** Foundation and appearing in the file LICENSE.LGPL3 included in the
** packaging of this file. Please review the following information to
** ensure the GNU Lesser General Public License version 3 requirements
** will be met: https://www.gnu.org/licenses/lgpl-3.0.html.
**
** GNU General Public License Usage
** Alternatively, this file may be used under the terms of the GNU
** General Public License version 2.0 or (at your option) the GNU General
** Public license version 3 or any later version approved by the KDE Free
** Qt Foundation. The licenses are as published by the Free Software
** Foundation and appearing in the file LICENSE.GPL2 and LICENSE.GPL3
** included in the packaging of this file. Please review the following
** information to ensure the GNU General Public License requirements will
** be met: https://www.gnu.org/licenses/gpl-2.0.html and
** https://www.gnu.org/licenses/gpl-3.0.html.
**
** $QT_END_LICENSE$
**
****************************************************************************/

#ifndef QQUICKRANGEMODEL_P_P_H
#define QQUICKRANGEMODEL_P_P_H

//
//  W A R N I N G
//  -------------
//
// This file is not part of the Qt Components API.  It exists purely as an
// implementation detail.  This header file may change from version to
// version without notice, or even be removed.
//
// We mean it.
//

#include "qquickrangemodel_p.h"

QT_BEGIN_NAMESPACE

class QQuickRangeModel1Private
{
    Q_DECLARE_PUBLIC(QQuickRangeModel1)
public:
    QQuickRangeModel1Private(QQuickRangeModel1 *qq);
    virtual ~QQuickRangeModel1Private();

    void init();

    qreal posatmin, posatmax;
    qreal minimum, maximum, stepSize, pos, value;

    uint inverted : 1;

<<<<<<< HEAD
    QQuickRangeModel1 *q_ptr;
=======
    QQuickRangeModel *q_ptr;
    bool isComplete;
    bool positionChanged;
    bool valueChanged;
>>>>>>> c2356328

    inline qreal effectivePosAtMin() const {
        return inverted ? posatmax : posatmin;
    }

    inline qreal effectivePosAtMax() const {
        return inverted ? posatmin : posatmax;
    }

    inline qreal equivalentPosition(qreal value) const {
        // Return absolute position from absolute value
        const qreal valueRange = maximum - minimum;
        if (valueRange == 0)
            return effectivePosAtMin();

        const qreal scale = (effectivePosAtMax() - effectivePosAtMin()) / valueRange;
        return (value - minimum) * scale + effectivePosAtMin();
    }

    inline qreal equivalentValue(qreal pos) const {
        // Return absolute value from absolute position
        const qreal posRange = effectivePosAtMax() - effectivePosAtMin();
        if (posRange == 0)
            return minimum;

        const qreal scale = (maximum - minimum) / posRange;
        // Avoid perverse rounding glitches when at an end:
        const qreal mid = (effectivePosAtMax() + effectivePosAtMin()) * 0.5;
        if (pos < mid)
            return (pos - effectivePosAtMin()) * scale + minimum;
        return maximum - scale * (effectivePosAtMax() - pos);
    }

    qreal publicPosition(qreal position) const;
    qreal publicValue(qreal value) const;
    void emitValueAndPositionIfChanged(const qreal oldValue, const qreal oldPosition);
};

QT_END_NAMESPACE

#endif // QQUICKRANGEMODEL_P_P_H<|MERGE_RESOLUTION|>--- conflicted
+++ resolved
@@ -69,14 +69,10 @@
 
     uint inverted : 1;
 
-<<<<<<< HEAD
     QQuickRangeModel1 *q_ptr;
-=======
-    QQuickRangeModel *q_ptr;
     bool isComplete;
     bool positionChanged;
     bool valueChanged;
->>>>>>> c2356328
 
     inline qreal effectivePosAtMin() const {
         return inverted ? posatmax : posatmin;
