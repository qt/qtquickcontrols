--- conflicted
+++ resolved
@@ -93,16 +93,8 @@
 
 bool QQuickControlSettings1::hasTouchScreen() const
 {
-<<<<<<< HEAD
-// QTBUG-36007
-#if defined(Q_OS_ANDROID)
-    return true;
-#else
     const auto devices = QTouchDevice::devices();
     for (const QTouchDevice *dev : devices)
-=======
-    foreach (const QTouchDevice *dev, QTouchDevice::devices())
->>>>>>> 0e00f9fa
         if (dev->type() == QTouchDevice::TouchScreen)
             return true;
     return false;
