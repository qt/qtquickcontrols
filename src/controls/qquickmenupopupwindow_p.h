/****************************************************************************
**
** Copyright (C) 2015 The Qt Company Ltd.
** Contact: http://www.qt.io/licensing/
**
** This file is part of the Qt Quick Controls module of the Qt Toolkit.
**
** $QT_BEGIN_LICENSE:LGPL3$
** Commercial License Usage
** Licensees holding valid commercial Qt licenses may use this file in
** accordance with the commercial license agreement provided with the
** Software or, alternatively, in accordance with the terms contained in
** a written agreement between you and The Qt Company. For licensing terms
** and conditions see http://www.qt.io/terms-conditions. For further
** information use the contact form at http://www.qt.io/contact-us.
**
** GNU Lesser General Public License Usage
** Alternatively, this file may be used under the terms of the GNU Lesser
** General Public License version 3 as published by the Free Software
** Foundation and appearing in the file LICENSE.LGPLv3 included in the
** packaging of this file. Please review the following information to
** ensure the GNU Lesser General Public License version 3 requirements
** will be met: https://www.gnu.org/licenses/lgpl.html.
**
** GNU General Public License Usage
** Alternatively, this file may be used under the terms of the GNU
** General Public License version 2.0 or later as published by the Free
** Software Foundation and appearing in the file LICENSE.GPL included in
** the packaging of this file. Please review the following information to
** ensure the GNU General Public License version 2.0 requirements will be
** met: http://www.gnu.org/licenses/gpl-2.0.html.
**
** $QT_END_LICENSE$
**
****************************************************************************/

#ifndef QQUICKMENUPOPUPWINDOW_H
#define QQUICKMENUPOPUPWINDOW_H

#include "qquickpopupwindow_p.h"

QT_BEGIN_NAMESPACE

class QQuickMenu;
class QQuickMenuBar;

class QQuickMenuPopupWindow : public QQuickPopupWindow
{
    Q_OBJECT
public:
    QQuickMenuPopupWindow(QQuickMenu *menu);

    void setItemAt(QQuickItem *menuItem);
    void setParentWindow(QWindow *effectiveParentWindow, QQuickWindow *parentWindow);
    void setGeometry(int posx, int posy, int w, int h);

    void setParentItem(QQuickItem *);

<<<<<<< HEAD
    QQuickMenu *menu() const;
=======
public Q_SLOTS:
    void setToBeDeletedLater();
>>>>>>> de9145dc

protected Q_SLOTS:
    void updateSize();
    void updatePosition();

Q_SIGNALS:
    void willBeDeletedLater();

protected:
    void exposeEvent(QExposeEvent *);
    bool shouldForwardEventAfterDismiss(QMouseEvent *) const;

private:
    QQuickItem *m_itemAt;
    QPointF m_oldItemPos;
    QPointF m_initialPos;
    QQuickWindow *m_logicalParentWindow;
    QQuickMenu *m_menu;

private:
    QQuickMenuBar *menuBar() const;
};

QT_END_NAMESPACE

#endif // QQUICKMENUPOPUPWINDOW_H<|MERGE_RESOLUTION|>--- conflicted
+++ resolved
@@ -56,12 +56,9 @@
 
     void setParentItem(QQuickItem *);
 
-<<<<<<< HEAD
     QQuickMenu *menu() const;
-=======
 public Q_SLOTS:
     void setToBeDeletedLater();
->>>>>>> de9145dc
 
 protected Q_SLOTS:
     void updateSize();
