--- conflicted
+++ resolved
@@ -68,11 +68,6 @@
         toolBar:ToolBar {
             RowLayout {
                 anchors.fill: parent
-<<<<<<< HEAD
-                ToolButton { ... }
-                ToolButton { ... }
-                ToolButton { ... }
-=======
                 ToolButton {
                     iconSource: "new.png"
                 }
@@ -88,7 +83,6 @@
                     checked: true
                     Layout.alignment: Qt.AlignRight
                 }
->>>>>>> f2a3019e
             }
         }
     }
