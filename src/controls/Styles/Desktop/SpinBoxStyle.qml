--- conflicted
+++ resolved
@@ -63,19 +63,12 @@
         property int horizontalAlignment: Qt.platform.os === "osx" ? Qt.AlignRight : Qt.AlignLeft
         property int verticalAlignment: Qt.AlignVCenter
 
-<<<<<<< HEAD
         property alias font: styleitem.font
 
-        property color foregroundColor: __syspal.text
-        property color backgroundColor: __syspal.base
-        property color selectionColor: __syspal.highlight
-        property color selectedTextColor: __syspal.highlightedText
-=======
         property color foregroundColor: SystemPaletteSingleton.text(control.enabled)
         property color backgroundColor: SystemPaletteSingleton.base(control.enabled)
         property color selectionColor: SystemPaletteSingleton.highlight(control.enabled)
         property color selectedTextColor: SystemPaletteSingleton.highlightedText(control.enabled)
->>>>>>> 6b876b21
 
         property int topPadding: edit.anchors.topMargin
         property int leftPadding: 3 + edit.anchors.leftMargin
