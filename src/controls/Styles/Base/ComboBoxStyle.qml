--- conflicted
+++ resolved
@@ -70,7 +70,6 @@
     */
     property int renderType: Text.NativeRendering
 
-<<<<<<< HEAD
     /*!
         \since QtQuick.Controls.Styles 1.3
         The font of the control.
@@ -95,10 +94,7 @@
     */
     property color selectedTextColor: SystemPaletteSingleton.highlightedText(control.enabled)
 
-    /*! The \l ComboBox attached to this style. */
-=======
     /*! The \l ComboBox this style is attached to. */
->>>>>>> 6a7a824b
     readonly property ComboBox control: __control
 
     /*! The padding between the background and the label components. */
