--- conflicted
+++ resolved
@@ -47,32 +47,17 @@
     : QQuickView(), _menuBar(new QMenuBar), _positionIsDefined(false)
 {
     setVisible(false);
-<<<<<<< HEAD
-    // Ensure that we have a default size, otherwise an empty window statement will
-    // result in no window
-//    resize(QSize(100, 100));
-    _view->setBackgroundBrush(palette().window());
-    setCentralWidget(_view);
-=======
 }
 
 QMenuBar *QTopLevelWindow::menuBar()
 {
     return _menuBar;
->>>>>>> 1606a5a4
 }
 
 QTopLevelWindow::~QTopLevelWindow()
 {
-<<<<<<< HEAD
-    foreach(QTopLevelWindow* child, findChildren<QTopLevelWindow*>())
-        child->setParent(0);
-    //we need this to break the parental loop of QWindowItem and QTopLevelWindow
-    _view->scene()->setParent(0);
-=======
     foreach (QTopLevelWindow* child, findChildren<QTopLevelWindow*>())
         child->setParent(0);
->>>>>>> 1606a5a4
 }
 
 void QTopLevelWindow::registerChildWindow(QTopLevelWindow* child)
@@ -82,11 +67,7 @@
 
 void QTopLevelWindow::hideChildWindows()
 {
-<<<<<<< HEAD
-    foreach(QTopLevelWindow* child, findChildren<QTopLevelWindow*>()) {
-=======
     foreach (QTopLevelWindow* child, findChildren<QTopLevelWindow*>()) {
->>>>>>> 1606a5a4
         child->hide();
     }
 }
@@ -95,11 +76,7 @@
 {
     if (!_positionIsDefined)
         center();
-<<<<<<< HEAD
-    foreach(QTopLevelWindow* child, findChildren<QTopLevelWindow*>()) {
-=======
     foreach (QTopLevelWindow* child, findChildren<QTopLevelWindow*>()) {
->>>>>>> 1606a5a4
         child->initPosition();
     }
 }
@@ -127,28 +104,3 @@
 {
     QQuickView::setWindowFlags(type | Qt::Window);
 }
-<<<<<<< HEAD
-
-bool QTopLevelWindow::event(QEvent *event) {
-    switch (event->type()) {
-        case QEvent::WindowStateChange:
-            emit windowStateChanged();
-            break;
-        case QEvent::Show:
-            emit visibilityChanged();
-            break;
-        case QEvent::Hide:
-            hideChildWindows();
-            emit visibilityChanged();
-            break;
-        case QEvent::Resize: {
-            const QResizeEvent *resize = static_cast<const QResizeEvent *>(event);
-            emit sizeChanged(resize->size());
-            break;
-        }
-        default: break;
-    }
-    return QMainWindow::event(event);
-}
-=======
->>>>>>> 1606a5a4
