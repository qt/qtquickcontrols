/****************************************************************************
**
** Copyright (C) 2012 Nokia Corporation and/or its subsidiary(-ies).
** All rights reserved.
** Contact: Nokia Corporation (qt-info@nokia.com)
**
** This file is part of the Qt Components project.
**
** $QT_BEGIN_LICENSE:BSD$
** You may use this file under the terms of the BSD license as follows:
**
** "Redistribution and use in source and binary forms, with or without
** modification, are permitted provided that the following conditions are
** met:
**   * Redistributions of source code must retain the above copyright
**     notice, this list of conditions and the following disclaimer.
**   * Redistributions in binary form must reproduce the above copyright
**     notice, this list of conditions and the following disclaimer in
**     the documentation and/or other materials provided with the
**     distribution.
**   * Neither the name of Nokia Corporation and its Subsidiary(-ies) nor
**     the names of its contributors may be used to endorse or promote
**     products derived from this software without specific prior written
**     permission.
**
** THIS SOFTWARE IS PROVIDED BY THE COPYRIGHT HOLDERS AND CONTRIBUTORS
** "AS IS" AND ANY EXPRESS OR IMPLIED WARRANTIES, INCLUDING, BUT NOT
** LIMITED TO, THE IMPLIED WARRANTIES OF MERCHANTABILITY AND FITNESS FOR
** A PARTICULAR PURPOSE ARE DISCLAIMED. IN NO EVENT SHALL THE COPYRIGHT
** OWNER OR CONTRIBUTORS BE LIABLE FOR ANY DIRECT, INDIRECT, INCIDENTAL,
** SPECIAL, EXEMPLARY, OR CONSEQUENTIAL DAMAGES (INCLUDING, BUT NOT
** LIMITED TO, PROCUREMENT OF SUBSTITUTE GOODS OR SERVICES; LOSS OF USE,
** DATA, OR PROFITS; OR BUSINESS INTERRUPTION) HOWEVER CAUSED AND ON ANY
** THEORY OF LIABILITY, WHETHER IN CONTRACT, STRICT LIABILITY, OR TORT
** (INCLUDING NEGLIGENCE OR OTHERWISE) ARISING IN ANY WAY OUT OF THE USE
** OF THIS SOFTWARE, EVEN IF ADVISED OF THE POSSIBILITY OF SUCH DAMAGE."
** $QT_END_LICENSE$
**
****************************************************************************/

#ifndef QTMLMENU_H
#define QTMLMENU_H
#include <QtCore/qglobal.h>
#include <QtWidgets/qmenu.h>
#if QT_VERSION < 0x050000
#include <QtDeclarative/qdeclarative.h>
#include <QtDeclarative/QDeclarativeListProperty>
<<<<<<< HEAD
=======
#else
#include <QtQuick/QtQuick>
#include <QtQml/QtQml>
#endif
>>>>>>> 1606a5a4
#include <QtCore/qabstractitemmodel.h>
#include <QtCore/QVariant>
#include "qtmenuitem.h"

class QtMenu : public QtMenuBase
{
    Q_OBJECT
    Q_PROPERTY(QString text READ text WRITE setText)
    Q_PROPERTY(QVariant model READ model WRITE setModel NOTIFY modelChanged)
    Q_PROPERTY(int selectedIndex READ selectedIndex WRITE setSelectedIndex NOTIFY selectedIndexChanged)
    Q_PROPERTY(int hoveredIndex READ hoveredIndex WRITE setHoveredIndex NOTIFY hoveredIndexChanged)
#if QT_VERSION < 0x050000
    Q_PROPERTY(QDeclarativeListProperty<QtMenuBase> menuItems READ menuItems)
#else
    Q_PROPERTY(QQmlListProperty<QtMenuBase> menuItems READ menuItems)
#endif
    Q_CLASSINFO("DefaultProperty", "menuItems")
public:
    QtMenu(QQuickItem *parent = 0);
    virtual ~QtMenu();

    void setText(const QString &text);
    QString text() const;

    int selectedIndex() const { return m_selectedIndex; }
    void setSelectedIndex(int index);
    int hoveredIndex() const { return m_highlightedIndex; }
    void setHoveredIndex(int index);

#if QT_VERSION < 0x050000
    QDeclarativeListProperty<QtMenuBase> menuItems();
<<<<<<< HEAD
=======
#else
    QQmlListProperty<QtMenuBase> menuItems();
#endif
>>>>>>> 1606a5a4
    QMenu* qmenu() { return m_qmenu; }

    QAction* action();

    Q_INVOKABLE int minimumWidth() const { return m_qmenu->minimumWidth(); }
    Q_INVOKABLE void setMinimumWidth(int w) { m_qmenu->setMinimumWidth(w); }
    Q_INVOKABLE void showPopup(qreal x, qreal y, int atActionIndex = -1);
    Q_INVOKABLE void hidePopup();
    Q_INVOKABLE void clearMenuItems();
    Q_INVOKABLE void addMenuItem(const QString &text);
    Q_INVOKABLE QString itemTextAt(int index) const;
    Q_INVOKABLE QString modelTextAt(int index) const;
    Q_INVOKABLE int modelCount() const;
<<<<<<< HEAD

    QVariant model() const { return m_model; }
    Q_INVOKABLE bool hasNativeModel() const { return m_hasNativeModel; }

public slots:
    void setModel(const QVariant &newModel);

=======

    QVariant model() const { return m_model; }
    Q_INVOKABLE bool hasNativeModel() const { return m_hasNativeModel; }

public slots:
    void setModel(const QVariant &newModel);

>>>>>>> 1606a5a4
public:
Q_SIGNALS:
    void menuClosed();
    void selectedIndexChanged();
    void hoveredIndexChanged();
    void modelChanged(const QVariant &newModel);
    void rebuldMenu();

private Q_SLOTS:
    void emitSelected();
    void emitHovered();

private:
#if QT_VERSION < 0x050000
    static void append_qmenuItem(QDeclarativeListProperty<QtMenuBase> *list, QtMenuBase *menuItem);
#else
    static void append_qmenuItem(QQmlListProperty<QtMenuBase> *list, QtMenuBase *menuItem);
#endif
private:
    QWidget *dummy;
    QMenu *m_qmenu;
    QList<QtMenuBase *> m_qmenuItems;
    int m_selectedIndex;
    int m_highlightedIndex;
    bool m_hasNativeModel;
    QVariant m_model;
};

QML_DECLARE_TYPE(QtMenu)

#endif // QTMLMENU_H<|MERGE_RESOLUTION|>--- conflicted
+++ resolved
@@ -45,13 +45,10 @@
 #if QT_VERSION < 0x050000
 #include <QtDeclarative/qdeclarative.h>
 #include <QtDeclarative/QDeclarativeListProperty>
-<<<<<<< HEAD
-=======
 #else
 #include <QtQuick/QtQuick>
 #include <QtQml/QtQml>
 #endif
->>>>>>> 1606a5a4
 #include <QtCore/qabstractitemmodel.h>
 #include <QtCore/QVariant>
 #include "qtmenuitem.h"
@@ -83,12 +80,9 @@
 
 #if QT_VERSION < 0x050000
     QDeclarativeListProperty<QtMenuBase> menuItems();
-<<<<<<< HEAD
-=======
 #else
     QQmlListProperty<QtMenuBase> menuItems();
 #endif
->>>>>>> 1606a5a4
     QMenu* qmenu() { return m_qmenu; }
 
     QAction* action();
@@ -102,7 +96,6 @@
     Q_INVOKABLE QString itemTextAt(int index) const;
     Q_INVOKABLE QString modelTextAt(int index) const;
     Q_INVOKABLE int modelCount() const;
-<<<<<<< HEAD
 
     QVariant model() const { return m_model; }
     Q_INVOKABLE bool hasNativeModel() const { return m_hasNativeModel; }
@@ -110,15 +103,6 @@
 public slots:
     void setModel(const QVariant &newModel);
 
-=======
-
-    QVariant model() const { return m_model; }
-    Q_INVOKABLE bool hasNativeModel() const { return m_hasNativeModel; }
-
-public slots:
-    void setModel(const QVariant &newModel);
-
->>>>>>> 1606a5a4
 public:
 Q_SIGNALS:
     void menuClosed();
