--- conflicted
+++ resolved
@@ -1,13 +1,8 @@
 TEMPLATE = lib
 CONFIG += qt plugin
-<<<<<<< HEAD
-QT += declarative
-QT += script
-=======
 QT += qml
 QT += quick
 QT += widgets
->>>>>>> 1606a5a4
 
 TARGET  = styleplugin
 
@@ -26,23 +21,12 @@
            qwindowitem.h \
            qdesktopitem.h \
            qtoplevelwindow.h \
-<<<<<<< HEAD
-           qcursorarea.h \
-           qtooltiparea.h \
-           qtsplitterbase.h \
-           qdeclarativelayout.h \
-           qdeclarativelinearlayout.h \
-           qdeclarativelayoutengine_p.h \
-           qfiledialogitem.h \
-           settings.h
-=======
            qquicklayoutengine_p.h \
            qquicklayout.h \
            qquicklinearlayout.h \
            qquickcomponentsprivate.h \
            qtsplitterbase.h \
            qfiledialogitem.h
->>>>>>> 1606a5a4
 
 SOURCES += qtmenu.cpp \
            qtmenubar.cpp \
@@ -54,26 +38,6 @@
            qwindowitem.cpp \
            qdesktopitem.cpp \
            qtoplevelwindow.cpp \
-<<<<<<< HEAD
-           qcursorarea.cpp \
-           qtooltiparea.cpp \
-           qtsplitterbase.cpp \
-           qdeclarativelayout.cpp \
-           qdeclarativelinearlayout.cpp \
-           qdeclarativelayoutengine.cpp \
-           qfiledialogitem.cpp \
-           settings.cpp
-
-TARGETPATH = QtDesktop/plugin
-
-symbian {
-    INSTALL_IMPORTS = /resource/qt/imports
-} else {
-    isEmpty(INSTALL_IMPORTS):INSTALL_IMPORTS = $$[QT_INSTALL_IMPORTS]
-}
-
-target.path = $$INSTALL_IMPORTS/$$TARGETPATH
-=======
            qquicklayout.cpp \
            qquicklayoutengine.cpp \
            qquicklinearlayout.cpp \
@@ -84,7 +48,6 @@
 TARGETPATH = QtDesktop/plugin
 
 target.path = $$[QT_INSTALL_IMPORTS]/$$TARGETPATH
->>>>>>> 1606a5a4
 
 win32 {
     CONFIG(debug, debug|release) {
