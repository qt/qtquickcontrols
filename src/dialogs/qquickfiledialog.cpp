--- conflicted
+++ resolved
@@ -118,94 +118,6 @@
     return m_selections;
 }
 
-<<<<<<< HEAD
-void QQuickFileDialog::addShortcut(const QString &name, const QString &visibleName, const QString &path)
-{
-    QJSEngine *engine = qmlEngine(this);
-    QUrl url = QUrl::fromLocalFile(path);
-
-    // Since the app can have bindings to the shortcut, we always add it
-    // to the public API, even if the directory doesn't (yet) exist.
-    m_shortcuts.setProperty(name, url.toString());
-
-    // ...but we are more strict about showing it as a clickable link inside the dialog
-    if (visibleName.isEmpty() || !QDir(path).exists())
-        return;
-
-    QJSValue o = engine->newObject();
-    o.setProperty("name", visibleName);
-    // TODO maybe some day QJSValue could directly store a QUrl
-    o.setProperty("url", url.toString());
-
-    int length = m_shortcutDetails.property(QLatin1String("length")).toInt();
-    m_shortcutDetails.setProperty(length, o);
-}
-
-void QQuickFileDialog::addShortcutFromStandardLocation(const QString &name, QStandardPaths::StandardLocation loc, bool local)
-{
-    if (m_selectExisting) {
-        QStringList readPaths = QStandardPaths::standardLocations(loc);
-        QString path = readPaths.isEmpty() ? QString() : local ? readPaths.first() : readPaths.last();
-        addShortcut(name, QStandardPaths::displayName(loc), path);
-    } else {
-        QString path = QStandardPaths::writableLocation(loc);
-        addShortcut(name, QStandardPaths::displayName(loc), path);
-    }
-}
-
-void QQuickFileDialog::populateShortcuts()
-{
-    QJSEngine *engine = qmlEngine(this);
-    m_shortcutDetails = engine->newArray();
-    m_shortcuts = engine->newObject();
-
-    addShortcutFromStandardLocation(QLatin1String("desktop"), QStandardPaths::DesktopLocation);
-    addShortcutFromStandardLocation(QLatin1String("documents"), QStandardPaths::DocumentsLocation);
-    addShortcutFromStandardLocation(QLatin1String("music"), QStandardPaths::MusicLocation);
-    addShortcutFromStandardLocation(QLatin1String("movies"), QStandardPaths::MoviesLocation);
-    addShortcutFromStandardLocation(QLatin1String("home"), QStandardPaths::HomeLocation);
-
-#ifndef Q_OS_IOS
-    addShortcutFromStandardLocation(QLatin1String("pictures"), QStandardPaths::PicturesLocation);
-#else
-    // On iOS we point pictures to the system picture folder when loading
-    addShortcutFromStandardLocation(QLatin1String("pictures"), QStandardPaths::PicturesLocation, !m_selectExisting);
-#endif
-
-#ifndef Q_OS_IOS
-    // on iOS, this returns only "/", which is never a useful path to read or write anything
-    const QFileInfoList drives = QDir::drives();
-    for (const QFileInfo &fi : drives)
-        addShortcut(fi.absoluteFilePath(), fi.absoluteFilePath(), fi.absoluteFilePath());
-#endif
-
-    emit shortcutsChanged();
-}
-
-void QQuickFileDialog::updateModes()
-{
-    QQuickAbstractFileDialog::updateModes();
-    populateShortcuts();
-}
-
-QJSValue QQuickFileDialog::shortcuts()
-{
-    if (m_shortcuts.isUndefined())
-        populateShortcuts();
-
-    return m_shortcuts;
-}
-
-QJSValue QQuickFileDialog::__shortcuts()
-{
-    if (m_shortcutDetails.isUndefined())
-        populateShortcuts();
-
-    return m_shortcutDetails;
-}
-
-=======
->>>>>>> 67041bbc
 /*!
     \qmlproperty bool AbstractFileDialog::visible
 
