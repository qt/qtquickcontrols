--- conflicted
+++ resolved
@@ -74,14 +74,9 @@
     Q_PROPERTY(QUrl fileUrl READ fileUrl NOTIFY selectionAccepted)
     Q_PROPERTY(QList<QUrl> fileUrls READ fileUrls NOTIFY selectionAccepted)
     Q_PROPERTY(bool sidebarVisible READ sidebarVisible WRITE setSidebarVisible NOTIFY sidebarVisibleChanged)
-<<<<<<< HEAD
     Q_PROPERTY(QString defaultSuffix READ defaultSuffix WRITE setDefaultSuffix NOTIFY defaultSuffixChanged)
-    Q_PROPERTY(QJSValue shortcuts READ shortcuts NOTIFY shortcutsChanged) // map of QStandardDirectory names to QUrls
-    Q_PROPERTY(QJSValue __shortcuts READ __shortcuts NOTIFY shortcutsChanged) // map of details for QML dialog implementations
-=======
     Q_PROPERTY(QJSValue shortcuts READ shortcuts CONSTANT) // map of QStandardDirectory names to QUrls
     Q_PROPERTY(QJSValue __shortcuts READ __shortcuts CONSTANT) // map of details for QML dialog implementations
->>>>>>> eb048e48
 
 public:
     QQuickAbstractFileDialog(QObject *parent = 0);
@@ -123,11 +118,7 @@
     void fileModeChanged();
     void selectionAccepted();
     void sidebarVisibleChanged();
-<<<<<<< HEAD
-    void shortcutsChanged();
     void defaultSuffixChanged();
-=======
->>>>>>> eb048e48
 
 protected Q_SLOTS:
     void updateFolder(const QUrl &f);
