/****************************************************************************
**
** Copyright (C) 2013 Digia Plc and/or its subsidiary(-ies).
** Contact: http://www.qt-project.org/legal
**
** This file is part of the Qt Quick Controls module of the Qt Toolkit.
**
** $QT_BEGIN_LICENSE:BSD$
** You may use this file under the terms of the BSD license as follows:
**
** "Redistribution and use in source and binary forms, with or without
** modification, are permitted provided that the following conditions are
** met:
**   * Redistributions of source code must retain the above copyright
**     notice, this list of conditions and the following disclaimer.
**   * Redistributions in binary form must reproduce the above copyright
**     notice, this list of conditions and the following disclaimer in
**     the documentation and/or other materials provided with the
**     distribution.
**   * Neither the name of Digia Plc and its Subsidiary(-ies) nor the names
**     of its contributors may be used to endorse or promote products derived
**     from this software without specific prior written permission.
**
**
** THIS SOFTWARE IS PROVIDED BY THE COPYRIGHT HOLDERS AND CONTRIBUTORS
** "AS IS" AND ANY EXPRESS OR IMPLIED WARRANTIES, INCLUDING, BUT NOT
** LIMITED TO, THE IMPLIED WARRANTIES OF MERCHANTABILITY AND FITNESS FOR
** A PARTICULAR PURPOSE ARE DISCLAIMED. IN NO EVENT SHALL THE COPYRIGHT
** OWNER OR CONTRIBUTORS BE LIABLE FOR ANY DIRECT, INDIRECT, INCIDENTAL,
** SPECIAL, EXEMPLARY, OR CONSEQUENTIAL DAMAGES (INCLUDING, BUT NOT
** LIMITED TO, PROCUREMENT OF SUBSTITUTE GOODS OR SERVICES; LOSS OF USE,
** DATA, OR PROFITS; OR BUSINESS INTERRUPTION) HOWEVER CAUSED AND ON ANY
** THEORY OF LIABILITY, WHETHER IN CONTRACT, STRICT LIABILITY, OR TORT
** (INCLUDING NEGLIGENCE OR OTHERWISE) ARISING IN ANY WAY OUT OF THE USE
** OF THIS SOFTWARE, EVEN IF ADVISED OF THE POSSIBILITY OF SUCH DAMAGE."
**
** $QT_END_LICENSE$
**
****************************************************************************/

import QtQuick 2.1
import QtTest 1.0
import QtQuickControlsTests 1.0

Item {
    id: container
    width: 400
    height: 400

TestCase {
    id: testCase
    name: "Tests_ApplicationWindow"
    when:windowShown
    width:400
    height:400

    function test_minimumHeight() {
        var test_control = 'import QtQuick 2.1; \
        import QtQuick.Controls 1.1;            \
        ApplicationWindow {                     \
            visible: true;                      \
            width: 100; height: 100;            \
            property alias contentArea: rect;   \
            statusBar: StatusBar {              \
                visible: false;                 \
                Label {                         \
                    text: "Ready";              \
                }                               \
            }                                   \
                                                \
            toolBar: ToolBar {                  \
                visible: false;                 \
                ToolButton {                    \
                    text: "One";                \
                }                               \
            }                                   \
            Rectangle {                         \
                id: rect;                       \
                anchors.fill: parent;           \
            }                                   \
        }                                       '

        var window = Qt.createQmlObject(test_control, container, '')
<<<<<<< HEAD
        waitForRendering(window.contentItem)
=======
>>>>>>> b69eb023
        var contentArea = window.contentArea
        waitForRendering(contentArea)
        var oldHeight = contentArea.height
        compare(contentArea.height, 100)
        window.statusBar.visible = true
        waitForRendering(window.statusBar)
        verify(contentArea.height < oldHeight)

        oldHeight = contentArea.height;
        window.toolBar.visible = true
        waitForRendering(window.toolBar)
        verify(contentArea.height < oldHeight)
        window.destroy()
    }


    function test_defaultContentItemConstraints_data() {
        return [
                { tag: "height",
                        input: {height: 100},
                        expected: {implicitHeight: 100} },
                { tag: "height_y",
                        input: {height: 100, y: 10},
                        expected: {implicitHeight: 110} },
                { tag: "height_implicitHeight_anchorsFill",
                        input: {height: 100, implicitHeight: 10, anchorsFill: true},
                        expected: {implicitHeight: 10} },
                { tag: "height_implicitHeight_anchorsFill_margins",
                        input: {height: 100, implicitHeight: 10, anchorsFill: true, anchors_margins: 20},
                        expected: {implicitHeight: 50} },
                { tag: "height_anchorsFill_margins",
                        input: {height: 100, anchorsFill: true, anchors_margins: 20},
                        expected: {implicitHeight: 40} },
                { tag: "anchorsFill_margins",       //Rectangle { anchors.fill: parent; anchors.margins: 20 }
                        input: {anchorsFill: true, anchors_margins: 20},
                        expected: {implicitHeight: 40} },
                { tag: "anchorsFill_margins0",       //Rectangle { anchors.fill: parent; anchors.margins: 0 }
                        input: {anchorsFill: true, anchors_margins: 0},
                        expected: {implicitHeight: 0} },
                { tag: "minimum_implicit_maximum_anchorsFill",
                        input: {anchorsFill: true, Layout_minimumHeight: 10, implicitHeight: 100, Layout_maximumHeight: 150},
                        expected: {minimumHeight: 10, implicitHeight: 100, maximumHeight: Number.POSITIVE_INFINITY} },
                { tag: "minimum_implicit_maximum_anchorsFill_margins",
                        input: {anchorsFill: true, anchors_margins: 20, Layout_minimumHeight: 10, implicitHeight: 100, Layout_maximumHeight: 150},
                        expected: {minimumHeight: 50, implicitHeight: 140, maximumHeight: Number.POSITIVE_INFINITY} },
                { tag: "minimum_height_maximum_anchorsFill",
                        input: {anchorsFill: true, Layout_minimumHeight: 0, height: 100, Layout_maximumHeight: 150},
                        expected: {minimumHeight: 0, implicitHeight: 0, maximumHeight: Number.POSITIVE_INFINITY} },
               ];
    }
    function test_defaultContentItemConstraints(data) {
        var input = data.input
        var expected = data.expected

        var str = ''
        // serialize....
        for (var varName in input) {
            var realName = varName.replace('_', '.')
            // anchorsFill is special...
            if (realName === 'anchorsFill') {
                str += 'anchors.fill:parent;'
            } else if (input[varName] !== undefined) {
                // serialize the other properties...
                str += realName + ':' + input[varName] +';'
            }
        }

        var test_control = 'import QtQuick 2.1; \
        import QtQuick.Controls 1.1;            \
        import QtQuick.Layouts 1.1;             \
        ApplicationWindow {                     \
            id: window;                         \
            Rectangle {                         \
                id: rect;                       \
                color: \'red\';                 \
                ' + str + '\
            }                                   \
        }                                       '

        var window = Qt.createQmlObject(test_control, container, '')
        wait(0)

        for (var propName in expected) {
            compare(window.contentItem[propName], expected[propName])
        }
    }

    function test_minimumSizeLargerThan_MaximumSize() {
        var test_control = 'import QtQuick 2.1; \
        import QtQuick.Controls 1.1;            \
        import QtQuick.Layouts 1.1;             \
        ApplicationWindow {                     \
            minimumWidth: 200;                  \
            maximumWidth: 200;                  \
            minimumHeight: 200;                 \
            maximumHeight: 200;                 \
            Rectangle {                         \
                implicitWidth: 1;               \
                implicitHeight: 20;             \
            }                                   \
        }                                       '

        var window = Qt.createQmlObject(test_control, container, '')
        window.visible = true
        wait(0)
        // The following two calls will set the min,max range to be invalid
        // this should *not* produce a warning
        compare(window.height, 200)
        window.maximumHeight -= 10
        window.minimumHeight += 10
        // Restore min,max range back to sane values
        window.maximumHeight += 20
        compare(window.height, 210)

        // Do the same test for width
        compare(window.width, 200)
        window.maximumWidth-= 10
        window.minimumWidth+= 10
        // Restore back to sane values
        window.maximumWidth += 20
        compare(window.width, 210)

        window.destroy()
    }

    function test_defaultSizeHints() {
        var test_control = 'import QtQuick 2.1; \
        import QtQuick.Controls 1.1;            \
        import QtQuick.Layouts 1.1;             \
        ApplicationWindow {                     \
            Rectangle {                         \
                anchors.fill: parent;           \
                Layout.minimumWidth: 250;       \
                Layout.minimumHeight: 250;      \
                implicitWidth: 300;             \
                implicitHeight: 300;            \
                Layout.maximumWidth: 350;       \
                Layout.maximumHeight: 350;      \
            }                                   \
        }                                       '

        var window = Qt.createQmlObject(test_control, container, '')
        window.visible = true
        waitForRendering(window.contentItem)
        compare(window.minimumWidth, 250)
        compare(window.minimumHeight, 250)
        compare(window.width, 300)
        compare(window.height, 300)
        var maxLimit = Math.pow(2,24)-1
        compare(window.maximumWidth, maxLimit)
        compare(window.maximumHeight, maxLimit)
        window.destroy()
    }

}
}<|MERGE_RESOLUTION|>--- conflicted
+++ resolved
@@ -81,10 +81,6 @@
         }                                       '
 
         var window = Qt.createQmlObject(test_control, container, '')
-<<<<<<< HEAD
-        waitForRendering(window.contentItem)
-=======
->>>>>>> b69eb023
         var contentArea = window.contentArea
         waitForRendering(contentArea)
         var oldHeight = contentArea.height
