--- conflicted
+++ resolved
@@ -59,7 +59,7 @@
 
     Component {
         id: stackComponent
-        StackView { anchors.fill: parent }
+        StackView { }
     }
 
     function test_stackview() {
@@ -75,17 +75,16 @@
         verify (stack.depth === 1)
         stack.push(pageComponent)
         verify (stack.depth === 2)
-<<<<<<< HEAD
 
         var w = stack.width
         testCase.width = w + 333
         compare(stack.width, w)
-=======
+
         stack.destroy()
     }
 
     function test_focus() {
-        var stack = stackComponent.createObject(testCase, {initialItem: anItem})
+        var stack = stackComponent.createObject(testCase, {initialItem: anItem, width: testCase.width, height: testCase.height})
         verify (stack !== null, "stackview created is null")
         compare(stack.currentItem, anItem)
 
@@ -103,6 +102,5 @@
         verify(!textField.activeFocus)
 
         stack.destroy()
->>>>>>> 5abfd7c0
     }
 }