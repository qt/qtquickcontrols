/****************************************************************************
**
** Copyright (C) 2013 Digia Plc and/or its subsidiary(-ies).
** Contact: http://www.qt-project.org/legal
**
** This file is part of the Qt Quick Controls module of the Qt Toolkit.
**
** $QT_BEGIN_LICENSE:BSD$
** You may use this file under the terms of the BSD license as follows:
**
** "Redistribution and use in source and binary forms, with or without
** modification, are permitted provided that the following conditions are
** met:
**   * Redistributions of source code must retain the above copyright
**     notice, this list of conditions and the following disclaimer.
**   * Redistributions in binary form must reproduce the above copyright
**     notice, this list of conditions and the following disclaimer in
**     the documentation and/or other materials provided with the
**     distribution.
**   * Neither the name of Digia Plc and its Subsidiary(-ies) nor the names
**     of its contributors may be used to endorse or promote products derived
**     from this software without specific prior written permission.
**
**
** THIS SOFTWARE IS PROVIDED BY THE COPYRIGHT HOLDERS AND CONTRIBUTORS
** "AS IS" AND ANY EXPRESS OR IMPLIED WARRANTIES, INCLUDING, BUT NOT
** LIMITED TO, THE IMPLIED WARRANTIES OF MERCHANTABILITY AND FITNESS FOR
** A PARTICULAR PURPOSE ARE DISCLAIMED. IN NO EVENT SHALL THE COPYRIGHT
** OWNER OR CONTRIBUTORS BE LIABLE FOR ANY DIRECT, INDIRECT, INCIDENTAL,
** SPECIAL, EXEMPLARY, OR CONSEQUENTIAL DAMAGES (INCLUDING, BUT NOT
** LIMITED TO, PROCUREMENT OF SUBSTITUTE GOODS OR SERVICES; LOSS OF USE,
** DATA, OR PROFITS; OR BUSINESS INTERRUPTION) HOWEVER CAUSED AND ON ANY
** THEORY OF LIABILITY, WHETHER IN CONTRACT, STRICT LIABILITY, OR TORT
** (INCLUDING NEGLIGENCE OR OTHERWISE) ARISING IN ANY WAY OUT OF THE USE
** OF THIS SOFTWARE, EVEN IF ADVISED OF THE POSSIBILITY OF SUCH DAMAGE."
**
** $QT_END_LICENSE$
**
****************************************************************************/

import QtQuick 2.1
import QtTest 1.0
<<<<<<< HEAD
import QtQuick.Controls 1.1
=======
import QtQuick.Controls 1.0
import QtQuick.Layouts 1.0
>>>>>>> 09a74592
import QtQuickControlsTests 1.0

TestCase {
    id: testCase
    name: "Tests_SplitView"
    when: windowShown
    width: 400
    height: 500
    visible: true
    property int handleWidth: 1
    property int handleHeight: 5

    Component {
        id: splitView
        SplitView {
            anchors.fill: parent
            property alias item1: item1
            property alias item2: item2
            handleDelegate: Rectangle { width: handleWidth; height: handleHeight; color: "black" }

            Rectangle {
                id: item1
                width: 100
                height: 80
                color: "red"
            }
            Rectangle {
                id: item2
                width: 200
                height: 90
                color: "blue"
            }
        }
    }

    Component {
        id: splitView_hide_item_after_fillWidth
        SplitView {
            anchors.fill: parent
            property alias item3: item3
            handleDelegate: Rectangle { width: handleWidth; height: handleHeight; color: "black" }
            Rectangle {
                color: "yellow"
                Layout.fillWidth: true
            }
            Rectangle {
                color: "green"
                Layout.minimumWidth: 100
                visible: false
            }
            Rectangle {
                id: item3
                color: "blue"
                Layout.minimumWidth: 100
            }
        }
    }

    function test_01_splitView() {
        var view = splitView.createObject(testCase);
        verify (view !== null, "splitview created is null")
        waitForRendering(view)
        verify (view.orientation === Qt.Horizontal)
        compare (view.__items.length, 2)
        compare (view.item1.x, 0)
        compare (view.item1.y, 0)
        compare (view.item1.width, 100)
        compare (view.item1.height, 500)
        compare (view.item2.x, view.item1.x + view.item1.width + handleWidth)
        compare (view.item2.y, 0)
        compare (view.item2.width, testCase.width - view.item1.width - handleWidth)
        compare (view.item2.height, 500)
        view.destroy()
    }

    function test_02_splitView_initial_orientation_vertical() {
        var view = splitView.createObject(testCase, {orientation:Qt.Vertical});
        verify (view !== null, "splitview created is null")
        waitForRendering(view)
        compare (view.orientation, Qt.Vertical)
        compare (view.__items.length, 2)
        compare (view.item1.x, 0)
        compare (view.item1.y, 0)
        compare (view.item1.width, 400)
        compare (view.item1.height, 80)
        compare (view.item2.x, 0)
        compare (view.item2.y, view.item1.y + view.item1.height + handleHeight)
        compare (view.item2.width, 400)
        compare (view.item2.height, testCase.height - view.item1.height - handleHeight)
        view.destroy()
    }

    function test_03_orientation_change() {
        var view = splitView.createObject(testCase);
        verify (view !== null, "splitview created is null")
        waitForRendering(view)
        verify (view.orientation === Qt.Horizontal)

        view.orientation = Qt.Vertical
        verify (view.orientation === Qt.Vertical)
        compare (view.item1.x, 0)
        compare (view.item1.y, 0)
        compare (view.item1.width, 400)
        compare (view.item1.height, 100)
        compare (view.item2.x, 0)
        // We use handleWidth rather than handleHeight, since the layout is just flipped:
        compare (view.item2.y, view.item1.y + view.item1.height + handleWidth)
        compare (view.item2.width, 400)
        compare (view.item2.height, testCase.height - view.item1.height - handleWidth)

        view.orientation = Qt.Horizontal
        verify (view.orientation === Qt.Horizontal)
        compare (view.item1.x, 0)
        compare (view.item1.y, 0)
        compare (view.item1.width, 100)
        compare (view.item1.height, 500)
        compare (view.item2.x, view.item1.x + view.item1.width + handleWidth)
        compare (view.item2.y, 0)
        compare (view.item2.width, testCase.width - view.item1.width - handleWidth)
        compare (view.item2.height, 500)
        view.destroy()
    }

    function test_04_hide_item() {
        var view = splitView.createObject(testCase);
        verify (view !== null, "splitview created is null")
        waitForRendering(view)
        verify (view.item1.visible)
        verify (view.item2.visible)
        view.item1.visible = false
        verify (view.item1.visible === false)

        compare (view.item1.x, 0)
        compare (view.item1.y, 0)
        compare (view.item1.width, 100)
        compare (view.item1.height, 500)
        compare (view.item2.x, 0)
        compare (view.item2.y, 0)
        compare (view.item2.width, testCase.width)
        compare (view.item2.height, 500)
        view.destroy()
    }

    function test_05_hide_fillWidth_item() {
        var view = splitView.createObject(testCase);
        verify (view !== null, "splitview created is null")
        waitForRendering(view)
        verify (view.item1.visible)
        verify (view.item2.visible)
        view.item2.visible = false
        verify (view.item2.visible === false)

        compare (view.item1.x, 0)
        compare (view.item1.y, 0)
        compare (view.item1.width, 100)
        compare (view.item1.height, 500)
        compare (view.item2.x, view.item1.x + view.item1.width + handleWidth)
        compare (view.item2.y, 0)
        compare (view.item2.width, testCase.width - view.item1.width - handleWidth)
        compare (view.item2.height, 500)
        view.destroy()
    }

    function test_hide_item_after_fillWidth() {
        // QTBUG-33448
        var view = splitView_hide_item_after_fillWidth.createObject(testCase);
        verify (view !== null, "splitview created is null")
        waitForRendering(view)
        compare (view.item3.x, view.width - view.item3.width)
        view.destroy()
    }
}<|MERGE_RESOLUTION|>--- conflicted
+++ resolved
@@ -40,12 +40,8 @@
 
 import QtQuick 2.1
 import QtTest 1.0
-<<<<<<< HEAD
 import QtQuick.Controls 1.1
-=======
-import QtQuick.Controls 1.0
 import QtQuick.Layouts 1.0
->>>>>>> 09a74592
 import QtQuickControlsTests 1.0
 
 TestCase {
