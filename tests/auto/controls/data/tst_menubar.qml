/****************************************************************************
**
** Copyright (C) 2015 The Qt Company Ltd.
** Contact: http://www.qt.io/licensing/
**
** This file is part of the test suite of the Qt Toolkit.
**
** $QT_BEGIN_LICENSE:BSD$
** You may use this file under the terms of the BSD license as follows:
**
** "Redistribution and use in source and binary forms, with or without
** modification, are permitted provided that the following conditions are
** met:
**   * Redistributions of source code must retain the above copyright
**     notice, this list of conditions and the following disclaimer.
**   * Redistributions in binary form must reproduce the above copyright
**     notice, this list of conditions and the following disclaimer in
**     the documentation and/or other materials provided with the
**     distribution.
**   * Neither the name of The Qt Company Ltd nor the names of its
**     contributors may be used to endorse or promote products derived
**     from this software without specific prior written permission.
**
**
** THIS SOFTWARE IS PROVIDED BY THE COPYRIGHT HOLDERS AND CONTRIBUTORS
** "AS IS" AND ANY EXPRESS OR IMPLIED WARRANTIES, INCLUDING, BUT NOT
** LIMITED TO, THE IMPLIED WARRANTIES OF MERCHANTABILITY AND FITNESS FOR
** A PARTICULAR PURPOSE ARE DISCLAIMED. IN NO EVENT SHALL THE COPYRIGHT
** OWNER OR CONTRIBUTORS BE LIABLE FOR ANY DIRECT, INDIRECT, INCIDENTAL,
** SPECIAL, EXEMPLARY, OR CONSEQUENTIAL DAMAGES (INCLUDING, BUT NOT
** LIMITED TO, PROCUREMENT OF SUBSTITUTE GOODS OR SERVICES; LOSS OF USE,
** DATA, OR PROFITS; OR BUSINESS INTERRUPTION) HOWEVER CAUSED AND ON ANY
** THEORY OF LIABILITY, WHETHER IN CONTRACT, STRICT LIABILITY, OR TORT
** (INCLUDING NEGLIGENCE OR OTHERWISE) ARISING IN ANY WAY OUT OF THE USE
** OF THIS SOFTWARE, EVEN IF ADVISED OF THE POSSIBILITY OF SUCH DAMAGE."
**
** $QT_END_LICENSE$
**
****************************************************************************/

import QtQuick 2.2
<<<<<<< HEAD
import QtQuick.Controls 1.3
=======
import QtQuick.Controls 1.4
>>>>>>> a3ba1a53
import QtTest 1.0

TestCase {
    id: testCase
    name: "Tests_MenuBar"
    when:windowShown
    width:400
    height:400

    Component {
        id: windowComponent
        ApplicationWindow {
            width: 300; height: 300
            visible: true
            menuBar: MenuBar {
                Menu {
                    title: "&File"; objectName: "fileMenu"
                    Menu {
<<<<<<< HEAD
                        title: "&Recent Files"; objectName: "actionSubMenu"
=======
                        title: "&Recent Files"; objectName: "recentFilesSubMenu"
>>>>>>> a3ba1a53
                        MenuItem { text: "RecentFile1"; objectName: "recentFile1MenuItem" }
                        MenuItem { text: "RecentFile2"; objectName: "recentFile2MenuItem" }
                    }
                    MenuItem { text: "&Save"; objectName: "saveMenuItem" }
                    MenuItem { text: "&Load"; objectName: "loadMenuItem" }
                    MenuItem { text: "&Exit"; objectName: "exitMenuItem" }
                }
                Menu {
                    title: "&Edit"; objectName: "editMenu"
                    Menu {
                        title: "&Advanced"; objectName: "advancedSubMenu"
                        MenuItem { text: "advancedOption1"; objectName: "advancedOption1MenuItem" }
                    }
                    MenuItem { text: "&Preferences"; objectName: "preferencesMenuItem" }
                }
            }
        }
    }

    function test_createMenuBar() {
        var menuBar = Qt.createQmlObject('import QtQuick.Controls 1.2; MenuBar {}', testCase, '');
        menuBar.destroy()
    }

<<<<<<< HEAD
    function test_clickMenuBar() {
        if (Qt.platform.os === "osx")
            skip("MenuBar cannot be reliably tested on OS X")

        var window = windowComponent.createObject()
        waitForRendering(window.contentItem)
        var fileMenu = findChild(window, "fileMenu")
        compare(fileMenu !== null, true)
        // Click menu should open
        compare(fileMenu.__popupVisible, false)
        mouseClick(fileMenu.__visualItem)
        tryCompare(fileMenu, "__popupVisible", true)
        // wait until popup is visible
        tryCompare(fileMenu.__contentItem, "status", Loader.Ready)
        waitForRendering(fileMenu.__contentItem.item)
        // Clicking on menu should close, we workaround the current
        // implementation event routing of the TestCase suite.
        // We send the event to an item that is child of the menupopupwindow
        // to a a negative coordinate
        mouseClick(fileMenu.__contentItem, 20, -13)
        tryCompare(fileMenu, "__popupVisible", false)
        window.destroy()
    }

    function test_closeOnEscapePressed() {
=======

    function test_qtBug47295()
    {
>>>>>>> a3ba1a53
        if (Qt.platform.os === "osx")
            skip("MenuBar cannot be reliably tested on OS X")

        var window = windowComponent.createObject()
        waitForRendering(window.contentItem)
        var fileMenu = findChild(window, "fileMenu")
        verify(fileMenu)
<<<<<<< HEAD
        // Click menu should open
        compare(fileMenu.__popupVisible, false)
        mouseClick(fileMenu.__visualItem)
        tryCompare(fileMenu, "__popupVisible", true)
        // wait until popup is visible
        tryCompare(fileMenu.__contentItem, "status", Loader.Ready)
        waitForRendering(fileMenu.__contentItem.item)
        // Pressing escape should close the popup
        keyPress(Qt.Key_Escape)
        compare(fileMenu.__popupVisible, false)
=======
        tryCompare(fileMenu, "__popupVisible", false)
        mousePress(fileMenu.__visualItem)
        wait(200);
        tryCompare(fileMenu, "__popupVisible", true)
        mouseMove(fileMenu.__contentItem, 0, -10)
        wait(200)
        mouseRelease(fileMenu.__contentItem, 0, -10)
        tryCompare(fileMenu, "__popupVisible", true)
        wait(200)
>>>>>>> a3ba1a53
    }
}<|MERGE_RESOLUTION|>--- conflicted
+++ resolved
@@ -39,11 +39,7 @@
 ****************************************************************************/
 
 import QtQuick 2.2
-<<<<<<< HEAD
-import QtQuick.Controls 1.3
-=======
 import QtQuick.Controls 1.4
->>>>>>> a3ba1a53
 import QtTest 1.0
 
 TestCase {
@@ -62,11 +58,7 @@
                 Menu {
                     title: "&File"; objectName: "fileMenu"
                     Menu {
-<<<<<<< HEAD
-                        title: "&Recent Files"; objectName: "actionSubMenu"
-=======
                         title: "&Recent Files"; objectName: "recentFilesSubMenu"
->>>>>>> a3ba1a53
                         MenuItem { text: "RecentFile1"; objectName: "recentFile1MenuItem" }
                         MenuItem { text: "RecentFile2"; objectName: "recentFile2MenuItem" }
                     }
@@ -91,7 +83,6 @@
         menuBar.destroy()
     }
 
-<<<<<<< HEAD
     function test_clickMenuBar() {
         if (Qt.platform.os === "osx")
             skip("MenuBar cannot be reliably tested on OS X")
@@ -117,11 +108,6 @@
     }
 
     function test_closeOnEscapePressed() {
-=======
-
-    function test_qtBug47295()
-    {
->>>>>>> a3ba1a53
         if (Qt.platform.os === "osx")
             skip("MenuBar cannot be reliably tested on OS X")
 
@@ -129,7 +115,6 @@
         waitForRendering(window.contentItem)
         var fileMenu = findChild(window, "fileMenu")
         verify(fileMenu)
-<<<<<<< HEAD
         // Click menu should open
         compare(fileMenu.__popupVisible, false)
         mouseClick(fileMenu.__visualItem)
@@ -140,7 +125,17 @@
         // Pressing escape should close the popup
         keyPress(Qt.Key_Escape)
         compare(fileMenu.__popupVisible, false)
-=======
+    }
+
+    function test_qtBug47295()
+    {
+        if (Qt.platform.os === "osx")
+            skip("MenuBar cannot be reliably tested on OS X")
+
+        var window = windowComponent.createObject()
+        waitForRendering(window.contentItem)
+        var fileMenu = findChild(window, "fileMenu")
+        verify(fileMenu)
         tryCompare(fileMenu, "__popupVisible", false)
         mousePress(fileMenu.__visualItem)
         wait(200);
@@ -150,6 +145,5 @@
         mouseRelease(fileMenu.__contentItem, 0, -10)
         tryCompare(fileMenu, "__popupVisible", true)
         wait(200)
->>>>>>> a3ba1a53
     }
 }