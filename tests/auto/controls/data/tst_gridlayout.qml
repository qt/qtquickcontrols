--- conflicted
+++ resolved
@@ -922,7 +922,7 @@
         }
 
         Component {
-<<<<<<< HEAD
+
             id: layout_Margins_Component
             GridLayout {
                 columns: 2
@@ -986,8 +986,9 @@
             compare(layout.implicitWidth, 10 + 20 + 4 + 4 + 20 + 6)
             c0.Layout.bottomMargin = undefined
             compare(layout.implicitHeight, 3 + 20 + 10 + 4 + 20 + 5)
-
-=======
+        }
+
+        Component {
             id: layout_invalidateWhileRearranging_Component
 
             GridLayout {
@@ -1015,7 +1016,6 @@
 
             waitForRendering(layout);
             verify(layout.children[1].visible == false);
->>>>>>> 9af9dabe
             layout.destroy()
         }
     }
