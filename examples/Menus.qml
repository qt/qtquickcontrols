--- conflicted
+++ resolved
@@ -1,12 +1,7 @@
-<<<<<<< HEAD
-import QtQuick 1.1
-import QtDesktop 0.1
-=======
 import QtQuick 2.0
 //import "../components"
 import QtDesktop 0.2
 
->>>>>>> 1606a5a4
 
 Rectangle {
     width: 540
@@ -24,19 +19,6 @@
         id : editMenu
 
         // MenuItem API:
-<<<<<<< HEAD
-        MenuItem {
-            text : "blue"
-            //onSelected : { rect.color = "blue" }
-        }
-        MenuItem {
-            text : "red"
-            //onSelected : { rect.color = "red" }
-        }
-        MenuItem {
-            text : "pink"
-            //onSelected : { rect.color = "pink" }
-=======
         MenuItem { text : "blue"
                    onTriggered: rect.color = "blue"
         }
@@ -47,7 +29,6 @@
 
         MenuItem { text : "pink"
                    onTriggered: rect.color = "pink"
->>>>>>> 1606a5a4
         }
 
         // ListModel API:
@@ -63,10 +44,6 @@
     MouseArea {
         anchors.fill: parent
         acceptedButtons : Qt.RightButton
-<<<<<<< HEAD
-        onClicked: editMenu.showPopup(mouseX, mouseY)
-=======
         onClicked: editMenu.showPopup(mouseX, mouseY, 0)
->>>>>>> 1606a5a4
     }
 }