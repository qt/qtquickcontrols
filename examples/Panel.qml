--- conflicted
+++ resolved
@@ -1,9 +1,4 @@
-<<<<<<< HEAD
 import QtQuick 2.0
-import QtWebKit 1.0
-=======
-import QtQuick 1.0
->>>>>>> 4c57cc6a
 import "../components"
 
 Rectangle {
