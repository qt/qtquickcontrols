import QtQuick 2.0
import "../components"
import "../components/plugin"

Item {
    id: root
    width: 600
    height: 300

    XmlListModel {
        id: flickerModel
        source: "http://api.flickr.com/services/feeds/photos_public.gne?format=rss2&tags=" + "Qt"
        query: "/rss/channel/item"
        namespaceDeclarations: "declare namespace media=\"http://search.yahoo.com/mrss/\";"
        XmlRole { name: "title"; query: "title/string()" }
        XmlRole { name: "imagesource"; query: "media:thumbnail/@url/string()" }
        XmlRole { name: "filename"; query: "link/string()" }
    }

    TableView{
        model: flickerModel
        anchors.fill: parent

        HeaderSection {
            property: "title"
            caption: "Title"
            width: 100
        }
        HeaderSection {
            property: "imagesource"
            caption: "Image source"
            width: 200
            visible: true
        }
        HeaderSection {
            property: "filename"
            caption: "File Name"
            width: 200
        }
<<<<<<< HEAD
        }
/*
=======
        /*
>>>>>>> 67abb758
        headerDelegate: Rectangle {
            color: "#555"
            Rectangle {
                width: 1
                height: parent.height
                color: "#444"
            }
            Text {
                text: itemvalue
                anchors.centerIn:parent
                color:"#ccc"
            }
        }
        rowDelegate: Rectangle {
            color: itemselected ? "#888" : (alternaterow ? "#ccc" : "#ddd")
            clip: true
            Rectangle{
                width: parent.width
                height:1
                anchors.bottom: parent.bottom
                color: "#aaa"
            }
        }
        itemDelegate: Item {
            width: itemwidth
            height: itemheight
            clip: true
            Text {
                anchors.left: parent.left
                anchors.right: parent.right
                anchors.verticalCenter: parent.verticalCenter
                anchors.leftMargin: 5
                elide: Qt.ElideRight
                text: itemvalue
                color: itemselected ? "white" : "black"
            }
            Rectangle {
                width: 1
                height: parent.height
                color: "#aaa"
            }

        }
        */
    }
<<<<<<< HEAD
=======

    /*    TableView{

        HeaderSection {
            property: "title"
            caption: "Title"
            width: 100
        }
        HeaderSection {
            property: "imagesource"
            caption: "Image source"
            width: 400
            visible: true
        }
        HeaderSection {
            property: "filename"
            caption:"File Name"
            width: 100
        }

        model: flickerModel
        width: root.width
        height: root.height/2 - 10

        rowDelegate: Rectangle {
            color: itemselected ? "#888" : (alternaterow ? "#ccc" : "#ddd")
            clip: true
            Rectangle{
                width: parent.width
                height:1
                anchors.bottom: parent.bottom
                color: "#aaa"
            }
        }

        itemDelegate: Item {
            width: itemwidth
            height: itemheight
            clip: true
            Text {
                anchors.fill: parent
                anchors.leftMargin: 5
                elide: Qt.ElideRight
                text: itemvalue
                color: itemselected ? "white" : "black"
            }
            Rectangle {
                width: 1
                height: parent.height
                color: "#aaa"
            }
        }

    }
    */
}
>>>>>>> 67abb758
<|MERGE_RESOLUTION|>--- conflicted
+++ resolved
@@ -37,61 +37,10 @@
             caption: "File Name"
             width: 200
         }
-<<<<<<< HEAD
-        }
+    }
 /*
-=======
-        /*
->>>>>>> 67abb758
-        headerDelegate: Rectangle {
-            color: "#555"
-            Rectangle {
-                width: 1
-                height: parent.height
-                color: "#444"
-            }
-            Text {
-                text: itemvalue
-                anchors.centerIn:parent
-                color:"#ccc"
-            }
-        }
-        rowDelegate: Rectangle {
-            color: itemselected ? "#888" : (alternaterow ? "#ccc" : "#ddd")
-            clip: true
-            Rectangle{
-                width: parent.width
-                height:1
-                anchors.bottom: parent.bottom
-                color: "#aaa"
-            }
-        }
-        itemDelegate: Item {
-            width: itemwidth
-            height: itemheight
-            clip: true
-            Text {
-                anchors.left: parent.left
-                anchors.right: parent.right
-                anchors.verticalCenter: parent.verticalCenter
-                anchors.leftMargin: 5
-                elide: Qt.ElideRight
-                text: itemvalue
-                color: itemselected ? "white" : "black"
-            }
-            Rectangle {
-                width: 1
-                height: parent.height
-                color: "#aaa"
-            }
 
-        }
-        */
-    }
-<<<<<<< HEAD
-=======
-
-    /*    TableView{
+        TableView{
 
         HeaderSection {
             property: "title"
@@ -145,5 +94,4 @@
 
     }
     */
-}
->>>>>>> 67abb758
+}