import QtQuick 1.0
import "../components"
import "../components/plugin"

Item {
    id: root
    width: 600
    height: 300

    XmlListModel {
        id: flickerModel
        source: "http://api.flickr.com/services/feeds/photos_public.gne?format=rss2&tags=" + "Cat"
        query: "/rss/channel/item"
        namespaceDeclarations: "declare namespace media=\"http://search.yahoo.com/mrss/\";"
        XmlRole { name: "title"; query: "title/string()" }
        XmlRole { name: "imagesource"; query: "media:thumbnail/@url/string()" }
        XmlRole { name: "credit"; query: "media:credit/string()" }
    }

<<<<<<< HEAD

=======
>>>>>>> ee30dcf3
    TableView{
        model: flickerModel
        anchors.fill: parent

        HeaderSection {
            property: "title"
            caption: "Title"
            width: 120
        }
        HeaderSection {
            property: "credit"
            caption: "Credit"
            width: 120
        }
        HeaderSection {
            property: "imagesource"
            caption: "Image source"
            width: 200
            visible: true
        }
        /*
        headerDelegate: Rectangle {
            color: "#555"
            Rectangle {
                width: 1
                height: parent.height
                color: "#444"
            }
            Text {
                text: itemValue
                anchors.centerIn:parent
                color:"#ccc"
            }
        }

        rowDelegate: Rectangle {
            color: itemSelected ? "#888" : (itemAlternateBackground ? "#ccc" : "#ddd")
            clip: true
            Rectangle{
                width: parent.width
                height:1
                anchors.bottom: parent.bottom
                color: "#aaa"
            }
        }

        */
    }

    /*    TableView{

        HeaderSection {
            property: "title"
            caption: "Title"
            width: 100
        }
        HeaderSection {
            property: "imagesource"
            caption: "Image source"
            width: 400
            visible: true
        }
        HeaderSection {
            property: "filename"
            caption:"File Name"
            width: 100
        }

        model: flickerModel
        width: root.width
        height: root.height/2 - 10

        rowDelegate: Rectangle {
            color: itemselected ? "#888" : (alternaterow ? "#ccc" : "#ddd")
            clip: true
            Rectangle{
                width: parent.width
                height:1
                anchors.bottom: parent.bottom
                color: "#aaa"
            }
        }

        itemDelegate: Item {
            width: itemwidth
            height: itemheight
            clip: true
            Text {
                anchors.fill: parent
                anchors.leftMargin: 5
                elide: Qt.ElideRight
                text: itemvalue
                color: itemselected ? "white" : "black"
            }
            Rectangle {
                width: 1
                height: parent.height
                color: "#aaa"
            }
        }

    }
<<<<<<< HEAD
    XmlListModel {
        id: twitterModel
        property string from : ""
        property string to : ""
        property string phrase : "obama"
        source: (from=="" && to=="" && phrase=="") ? "" :
            'http://search.twitter.com/search.atom?&rpp=500&phrase='+phrase
        namespaceDeclarations: "declare default element namespace 'http://www.w3.org/2005/Atom'; " +
                               "declare namespace twitter=\"http://api.twitter.com/\";";
        query: "/feed/entry"
        XmlRole { name: "filename"; query: "content/string()" }
        XmlRole { name: "statusText"; query: "content/string()" }
        XmlRole { name: "title"; query: "published/string()" }
        XmlRole { name: "imagesource"; query: "twitter:source/string()" }
    }

        */
=======
    */
>>>>>>> ee30dcf3
}<|MERGE_RESOLUTION|>--- conflicted
+++ resolved
@@ -17,10 +17,6 @@
         XmlRole { name: "credit"; query: "media:credit/string()" }
     }
 
-<<<<<<< HEAD
-
-=======
->>>>>>> ee30dcf3
     TableView{
         model: flickerModel
         anchors.fill: parent
@@ -123,7 +119,6 @@
         }
 
     }
-<<<<<<< HEAD
     XmlListModel {
         id: twitterModel
         property string from : ""
@@ -141,7 +136,4 @@
     }
 
         */
-=======
-    */
->>>>>>> ee30dcf3
 }