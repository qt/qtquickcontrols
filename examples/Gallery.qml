--- conflicted
+++ resolved
@@ -1,9 +1,5 @@
-<<<<<<< HEAD
 import QtQuick 2.0
 //import "../components"
-=======
-import QtQuick 1.1
->>>>>>> 0959b13b
 import QtDesktop 0.1
 import "content"
 
