--- conflicted
+++ resolved
@@ -45,16 +45,6 @@
                 onClicked: fileDialogSave.open()
                 tooltip: "(Pretend to) save as..."
             }
-            ToolButton{
-                iconName: "document-open"
-                anchors.verticalCenter: parent.verticalCenter
-                onClicked: fileDialogLoad.open()
-            }
-            ToolButton{
-                iconName: "document-save-as"
-                anchors.verticalCenter: parent.verticalCenter
-                onClicked: fileDialogSave.open()
-            }
         }
 
         FileDialog {
@@ -71,26 +61,6 @@
             id: fileDialogSave
             folder: "/tmp"
             title: "Save as..."
-            modality: Qt.WindowModal
-            selectExisting: false
-
-            onAccepted: { console.log("Accepted: " + filePath) }
-        }
-
-        FileDialog {
-            id: fileDialogLoad
-            folder: "/tmp"
-            title: "Choose a file to open"
-            selectMultiple: true
-            nameFilters: [ "Image files (*.png *.jpg)", "All files (*)" ]
-
-            onAccepted: { console.log("Accepted: " + filePaths) }
-        }
-
-        FileDialog {
-            id: fileDialogSave
-            folder: "/tmp"
-            title: "Save as..."
             modal: true
             selectExisting: false
 
@@ -106,13 +76,9 @@
             minimumWidth: 400
             minimumHeight: 400
             windowDecoration: true
-<<<<<<< HEAD
-            modality: modalCheck.checked ? Qt.ApplicationModal : Qt.NonModal
-=======
             modal: modalCheck.checked
             windowTitle: "child window"
             */
->>>>>>> 1606a5a4
             title: "child window"
 
 /*
