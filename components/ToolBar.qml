<<<<<<< HEAD
import QtQuick 2.0
=======
import QtQuick 1.1
import "."
>>>>>>> 0959b13b
import "custom" as Components
import QtDesktop 0.1

StyleItem {
    id: toolbar
    width: parent ? parent.width : 200
    height: implicitHeight
    elementType: "toolbar"
}<|MERGE_RESOLUTION|>--- conflicted
+++ resolved
@@ -1,9 +1,5 @@
-<<<<<<< HEAD
 import QtQuick 2.0
-=======
-import QtQuick 1.1
 import "."
->>>>>>> 0959b13b
 import "custom" as Components
 import QtDesktop 0.1
 
