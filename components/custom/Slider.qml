--- conflicted
+++ resolved
@@ -24,13 +24,8 @@
 **
 ****************************************************************************/
 
-<<<<<<< HEAD
 import QtQuick 2.0
-import "../plugin"
-=======
-import QtQuick 1.0
 import "../"
->>>>>>> aa22be2e
 
 Item {
     id: slider
