import QtQuick 2.0
import "custom" as Components
import "plugin"
import "shadereffects"

Components.ChoiceList {

    id: choicelist

    property int buttonHeight: backgroundItem.sizeFromContents(100, 18).height
    property int buttonWidth: backgroundItem.sizeFromContents(100, 18).width

    property string hint

    height: buttonHeight
    width: buttonWidth
    topMargin: 4
    bottomMargin: 4

    background: QStyleItem {
        anchors.fill: parent
        elementType: "combobox"
        sunken: pressed
        raised: !pressed
        hover: containsMouse
        enabled: choicelist.enabled
        text: currentItemText
        focus: choicelist.focus
        hint: choicelist.hint
    }

    listItem: Item {
        id:item

        height: 22
        anchors.left: parent.left
        width: choicelist.width
        QStyleItem {
            anchors.fill: parent
            elementType: "comboboxitem"
            text: itemText
            selected: highlighted

        }
    }
<<<<<<< HEAD
    popupFrame: Item {
        anchors.fill: parent
=======
    popupFrame: QStyleItem {
        property string popupLocation: backgroundItem.styleHint("comboboxpopup") ? "center" : "below"
        property int fw: backgroundItem.pixelMetric("menupanelwidth");
>>>>>>> f2cac934
        anchors.leftMargin: backgroundItem.pixelMetric("menuhmargin") + fw
        anchors.rightMargin: backgroundItem.pixelMetric("menuhmargin") + fw
        anchors.topMargin: backgroundItem.pixelMetric("menuvmargin") + fw
        anchors.bottomMargin: backgroundItem.pixelMetric("menuvmargin") + fw
        property string behavior: backgroundItem.styleHint("comboboxpopup") ? "MacOS" : "Windows"
        property int fw: backgroundItem.pixelMetric("menupanelwidth");
        QStyleItem {
            id: menu
            anchors.fill: parent
            elementType: "menu"
        }
        DropShadow {
            itemSource: menu
        }
    }
}<|MERGE_RESOLUTION|>--- conflicted
+++ resolved
@@ -43,14 +43,9 @@
 
         }
     }
-<<<<<<< HEAD
     popupFrame: Item {
         anchors.fill: parent
-=======
-    popupFrame: QStyleItem {
         property string popupLocation: backgroundItem.styleHint("comboboxpopup") ? "center" : "below"
-        property int fw: backgroundItem.pixelMetric("menupanelwidth");
->>>>>>> f2cac934
         anchors.leftMargin: backgroundItem.pixelMetric("menuhmargin") + fw
         anchors.rightMargin: backgroundItem.pixelMetric("menuhmargin") + fw
         anchors.topMargin: backgroundItem.pixelMetric("menuvmargin") + fw
