--- conflicted
+++ resolved
@@ -50,7 +50,7 @@
         anchors.rightMargin: backgroundItem.pixelMetric("menuhmargin") + fw
         anchors.topMargin: backgroundItem.pixelMetric("menuvmargin") + fw
         anchors.bottomMargin: backgroundItem.pixelMetric("menuvmargin") + fw
-<<<<<<< HEAD
+
         property string behavior: backgroundItem.styleHint("comboboxpopup") ? "MacOS" : "Windows"
         property int fw: backgroundItem.pixelMetric("menupanelwidth");
         QStyleItem {
@@ -60,15 +60,6 @@
         }
         DropShadow {
             itemSource: menu
-=======
-        elementType: "menu"
-
-        effect: DropShadow {
-            blurRadius: 18
-            color: "#90000000"
-            xOffset: 1
-            yOffset: 1
->>>>>>> ad5f372d
         }
     }
 }