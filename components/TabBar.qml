--- conflicted
+++ resolved
@@ -1,8 +1,4 @@
-<<<<<<< HEAD
 import QtQuick 2.0
-=======
-import QtQuick 1.1
->>>>>>> 0959b13b
 import "custom" as Components
 import QtDesktop 0.1
 
@@ -72,12 +68,8 @@
                 focus:true
                 property int tabindex: index
                 property bool selected : tabFrame.current == index
-<<<<<<< HEAD
-                z: selected ? 1 : -index
-=======
                 z: selected ? 1 : -1
                 width: Math.min(implicitWidth, tabbar.width/tabs.length)
->>>>>>> 0959b13b
                 function updateRect() {
                     implicitWidth = style.implicitWidth
                     height = style.implicitHeight
