/****************************************************************************
**
** Copyright (C) 2010 Nokia Corporation and/or its subsidiary(-ies).
** All rights reserved.
** Contact: Nokia Corporation (qt-info@nokia.com)
**
** This file is part of the examples of the Qt Toolkit.
**
** You may use this file under the terms of the BSD license as follows:
**
** "Redistribution and use in source and binary forms, with or without
** modification, are permitted provided that the following conditions are
** met:
**   * Redistributions of source code must retain the above copyright
**     notice, this list of conditions and the following disclaimer.
**   * Redistributions in binary form must reproduce the above copyright
**     notice, this list of conditions and the following disclaimer in
**     the documentation and/or other materials provided with the
**     distribution.
**   * Neither the name of Nokia Corporation and its Subsidiary(-ies) nor
**     the names of its contributors may be used to endorse or promote
**     products derived from this software without specific prior written
**     permission.
**
** THIS SOFTWARE IS PROVIDED BY THE COPYRIGHT HOLDERS AND CONTRIBUTORS
** "AS IS" AND ANY EXPRESS OR IMPLIED WARRANTIES, INCLUDING, BUT NOT
** LIMITED TO, THE IMPLIED WARRANTIES OF MERCHANTABILITY AND FITNESS FOR
** A PARTICULAR PURPOSE ARE DISCLAIMED. IN NO EVENT SHALL THE COPYRIGHT
** OWNER OR CONTRIBUTORS BE LIABLE FOR ANY DIRECT, INDIRECT, INCIDENTAL,
** SPECIAL, EXEMPLARY, OR CONSEQUENTIAL DAMAGES (INCLUDING, BUT NOT
** LIMITED TO, PROCUREMENT OF SUBSTITUTE GOODS OR SERVICES; LOSS OF USE,
** DATA, OR PROFITS; OR BUSINESS INTERRUPTION) HOWEVER CAUSED AND ON ANY
** THEORY OF LIABILITY, WHETHER IN CONTRACT, STRICT LIABILITY, OR TORT
** (INCLUDING NEGLIGENCE OR OTHERWISE) ARISING IN ANY WAY OUT OF THE USE
** OF THIS SOFTWARE, EVEN IF ADVISED OF THE POSSIBILITY OF SUCH DAMAGE."
** $QT_END_LICENSE$
**
****************************************************************************/
 
#include <qdeclarative.h>
#include "qstyleplugin.h"
#include "qstyleitem.h"
#include "qrangemodel.h"
<<<<<<< HEAD
#include "qwheelarea.h"
=======
#include "qtmenu.h"
#include "qtmenubar.h"
#include "qtmenuitem.h"
>>>>>>> cebdbdc5
#include <qdeclarativeextensionplugin.h>

#include <qdeclarativeengine.h>
#include <qdeclarative.h>
#include <qdeclarativeitem.h>
#include <qdeclarativeimageprovider.h>
#include <qdeclarativeview.h>
#include <QApplication>
#include <QImage>

// Load icons from desktop theme
class DesktopIconProvider : public QDeclarativeImageProvider
{
public:
    DesktopIconProvider()
        : QDeclarativeImageProvider(QDeclarativeImageProvider::Pixmap)
    {
    }

    QPixmap requestPixmap(const QString &id, QSize *size, const QSize &requestedSize)
    {
        Q_UNUSED(requestedSize);
        Q_UNUSED(size);
        int pos = id.lastIndexOf('/');
        QString iconName = id.right(id.length() - pos);
        int width = qApp->style()->pixelMetric(QStyle::PM_ToolBarIconSize);
        return QIcon::fromTheme(iconName).pixmap(width);
    }
};


void StylePlugin::registerTypes(const char *uri)
{
    qDebug() << "register" << uri;
    qmlRegisterType<QStyleItem>(uri, 1, 0, "QStyleItem");
    qmlRegisterType<QRangeModel>(uri, 1, 0, "RangeModel");
    qmlRegisterType<QGraphicsDropShadowEffect>(uri, 1, 0, "DropShadow");
    qmlRegisterType<QDeclarativeFolderListModel>(uri, 1, 0, "FileSystemModel");
<<<<<<< HEAD
    qmlRegisterType<QWheelArea>(uri, 1, 0, "WheelArea");
=======
    qmlRegisterType<QtMenu>(uri, 1, 0, "MenuBase");
    qmlRegisterType<QtMenuBar>(uri, 1, 0, "MenuBarBase");
    qmlRegisterType<QtMenuItem>(uri, 1, 0, "MenuItemBase");
>>>>>>> cebdbdc5
}

void StylePlugin::initializeEngine(QDeclarativeEngine *engine, const char *uri)
{
    Q_UNUSED(uri);
    engine->addImageProvider("desktoptheme", new DesktopIconProvider);
}

Q_EXPORT_PLUGIN2(styleplugin, StylePlugin);<|MERGE_RESOLUTION|>--- conflicted
+++ resolved
@@ -41,13 +41,9 @@
 #include "qstyleplugin.h"
 #include "qstyleitem.h"
 #include "qrangemodel.h"
-<<<<<<< HEAD
-#include "qwheelarea.h"
-=======
 #include "qtmenu.h"
 #include "qtmenubar.h"
 #include "qtmenuitem.h"
->>>>>>> cebdbdc5
 #include <qdeclarativeextensionplugin.h>
 
 #include <qdeclarativeengine.h>
@@ -86,13 +82,10 @@
     qmlRegisterType<QRangeModel>(uri, 1, 0, "RangeModel");
     qmlRegisterType<QGraphicsDropShadowEffect>(uri, 1, 0, "DropShadow");
     qmlRegisterType<QDeclarativeFolderListModel>(uri, 1, 0, "FileSystemModel");
-<<<<<<< HEAD
     qmlRegisterType<QWheelArea>(uri, 1, 0, "WheelArea");
-=======
     qmlRegisterType<QtMenu>(uri, 1, 0, "MenuBase");
     qmlRegisterType<QtMenuBar>(uri, 1, 0, "MenuBarBase");
     qmlRegisterType<QtMenuItem>(uri, 1, 0, "MenuItemBase");
->>>>>>> cebdbdc5
 }
 
 void StylePlugin::initializeEngine(QDeclarativeEngine *engine, const char *uri)
