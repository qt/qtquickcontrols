--- conflicted
+++ resolved
@@ -1,8 +1,4 @@
-<<<<<<< HEAD
 import QtQuick 2.0
-=======
-import QtQuick 1.1
->>>>>>> 0959b13b
 
 QtObject {
     property string title
