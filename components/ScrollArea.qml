<<<<<<< HEAD
import QtQuick 2.0
import "custom" as Components
import QtDesktop 0.1
=======
import QtQuick 1.1
import "custom" as Components
import "private" as Private
>>>>>>> 0959b13b

FocusScope {
    id: root
    width: 100
    height: 100

    // Cosmetic propeties
    property bool frame: true
    property bool frameAroundContents: styleitem.styleHint("framearoundcontents")
    property bool highlightOnFocus: false
    property alias color: colorRect.color // background color
    property int frameWidth: frame ? styleitem.frameWidth : 0

    // Item properties
    property alias horizontalScrollBar: scroller.horizontalScrollBar
    property alias verticalScrollBar: scroller.verticalScrollBar

    // Viewport properties
    property int contentX
    property int contentY
    property int contentHeight : content.childrenRect.height
    property int contentWidth: content.childrenRect.width
    property int viewportHeight: height - (horizontalScrollBar.visible ? verticalScrollBar.height : 0) - 2 * frameWidth
    property int viewportWidth: width - (verticalScrollBar.visible ? verticalScrollBar.width : 0) - 2 * frameWidth
    default property alias data: content.data

    Rectangle {
        id: colorRect
        color: "transparent"
        anchors.fill:styleitem
        anchors.margins: frameWidth
    }

    StyleItem {
        id: styleitem
        elementType: "frame"
        sunken: true
        visible: frame
        anchors.fill: parent
        anchors.rightMargin: frame ? (frameAroundContents ? (verticalScrollBar.visible ? verticalScrollBar.width + 2 * frameMargins : 0) : 0) : 0
        anchors.bottomMargin: frame ? (frameAroundContents ? (horizontalScrollBar.visible ? horizontalScrollBar.height + 2 * frameMargins : 0) : 0) : 0
        anchors.topMargin: frame ? (frameAroundContents ? 0 : 0) : 0
        property int frameWidth
        property int scrollbarspacing: styleitem.pixelMetric("scrollbarspacing");
        property int frameMargins : frame ? scrollbarspacing : 0
        Component.onCompleted: frameWidth = styleitem.pixelMetric("defaultframewidth");
    }

    onContentYChanged: {
        scroller.blockUpdates = true
        verticalScrollBar.value = contentY
        scroller.verticalValue = contentY
        scroller.blockUpdates = false
    }

    onContentXChanged: {
        scroller.blockUpdates = true
        horizontalScrollBar.value = contentX
        scroller.horizontalValue = contentX
        scroller.blockUpdates = false
    }

    Item {
        id: clipper
        anchors.fill: styleitem
        anchors.margins: frameWidth
        clip: true
        Item {
            id: content
            x: -root.contentX
            y: -root.contentY
        }
    }


    Private.ScrollAreaHelper {
        id: scroller
        anchors.fill: parent
    }

    StyleItem {
        z: 2
        anchors.fill: parent

        anchors.topMargin: -3
        anchors.leftMargin: -3
        anchors.rightMargin: -5
        anchors.bottomMargin: -5

        visible: highlightOnFocus && parent.activeFocus && styleitem.styleHint("focuswidget")
        elementType: "focusframe"
    }
}<|MERGE_RESOLUTION|>--- conflicted
+++ resolved
@@ -1,12 +1,7 @@
-<<<<<<< HEAD
 import QtQuick 2.0
 import "custom" as Components
+import "private" as Private
 import QtDesktop 0.1
-=======
-import QtQuick 1.1
-import "custom" as Components
-import "private" as Private
->>>>>>> 0959b13b
 
 FocusScope {
     id: root
